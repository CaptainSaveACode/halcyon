; Please note that options that are commented out are often the default.
; E.g.: save_crashes is false by default.  If you want it to be otherwise,
;  uncomment and change the value.
; The exception to this rule is when the value is obviously an example.

[Startup]
    ; Set this to true if you want to log crashes to disk
    ; this can be useful when submitting bug reports.
    ;save_crashes = false

    ; Directory to save crashes to if above is enabled
    ; (eg default is /opensimdir/crashes/*.txt or C:\opensim\crashes\*.txt)
    ;crash_dir = "crashes"

    ; Path for where to create a PID file. Default is to not create one.
    ;PIDFile = ""

    ; Http proxy support for llHTTPRequest and dynamic texture loading
    ; Set HttpProxy to the URL for your proxy server if you would like
    ; to proxy llHTTPRequests through a firewall
    ;HttpProxy = "http://proxy.com"
    ; Set HttpProxyExceptions to a list of regular expressions for
    ; URLs that you don't want going through the proxy such as servers
    ; inside your firewall, separate patterns with a ';'
    ;HttpProxyExceptions = ".mydomain.com;localhost"

    ; Set this to true if you are connecting your Halcyon regions to an
    ;  already running set of grid servers.
    ; Set this to false if you are running Halcyon in standalone mode for
    ;  testing and/or evaluation.
    ;gridmode = false

    ; This specifies what form of control console the region will support.
    ; Options are:
    ; "local" - the default when Halcyon is running as a background process,
    ;   this console is display-only without color.
    ; "basic" - the default when Halcyon is run as a foreground process, this
    ;   console has a full command line for administering and controlling
    ;   various aspects of the region from the terminal window.
    ; "rest" - a RESTful API configured in the [Network] section of this file.
    ;   Swagger specification and more can be found in the doc folder of the
    ;   source code tree.
    ;console = "basic"

    ; Path to a text file that contains single-line commands as they would be
    ;  entered on the Halcyon console.
    ; If you have a series of commands you need to execute at startup or on
    ;  shutdown, these files are where to put them.
    startup_console_commands_file = "startup_commands.txt"
    shutdown_console_commands_file = "shutdown_commands.txt"

    ; To run a script every few minutes, set the script filename here.
    ; The special string "disabled" disables this.
    ; timer_Script = "disabled"

    ; ##
    ; ## REGIONS
    ; ##

<<<<<<< HEAD
    region_info_source = "filesystem"

    ; Maximum total size, and maximum size where a prim can be physical
=======
    ; Where to load the region information from.
    ; "filesystem" means to load from XML files stored in a Regions folder in
    ;  the installation.
    ; "webserver" means to load the region specs in XML format from the server
    ;  specified in regionload_webserver_url.
    ;region_info_source = "filesystem"
    ; The URL of the source for the region(s) this instance of Halcyon is
    ;  responsible for.
    ; Note that the returned XML's root element must be a <Regions> tag
    ;  containing <Root> tags containing <Config> tags that have the relevant
    ;  attributes set.
    ; For more information about the attributes, please see
    ;  [the documentation we need to write].
    ;regionload_webserver_url = "http://example.com:8087/path/file.ext"

    ; Draw objects on maptile.   This step might take a long time if you've
    ;  got a huge amount of objects, so you can turn it off here if you'd
    ;  like.
    ;DrawPrimOnMapTile = true
    ; Use terrain texture for maptiles if true, use shaded green if false.
    ;TextureOnMapTile = false

    ; Maximum scale on any axis of any prim.
>>>>>>> a8ee7558
    NonPhysicalPrimMax = 256
    ; Maximum scale on any axis that a physical prim can be.
    PhysicalPrimMax = 10
    ; Enforce the above rules? (BUG: On a casual review these three rules
    ;  don't seem to be consistently enforced.)
    ClampPrimSize = false

    ; ##
    ; ## STORAGE
    ; ##

    ; Prim Storage
    ; "OpenSim.Data.Null.dll" stores nothing, effectively disabling persistence:
    ; "OpenSim.Data.MySQL.dll" backup region prims to MySQL.
    ;  To use MySQL storage, supply your own *_connection_string as this is
    ;   only an example): note that the supplied account needs create
    ;   privileges if you want it to auto-create needed tables.
    storage_plugin="OpenSim.Data.MySQL.dll"
    ; Used for the estate_connection_string if such is not handled separately,
    ;  and primarily for a lot of per-region information.
    storage_connection_string="Data Source=SERVER;Database=DATABASE;User ID=USERNAME;password=PASSWORD";

    ; What storage system is used for live asset data in the region?
    asset_database = "whip"

    ; Backing up to the region datastore of changed objects, aka persistence,
    ;  happens during regular sweeps. The following control that behavior to
    ;  prevent frequently changing objects from heavily loading the region data
    ;  store.
    ; If both of these values are set to zero then persistence of all changed
    ;  objects will happen on every sweep.
    ;
    ; Objects will be considered for backup to persistent data storage in the
    ;  next sweep when they have not changed for this number of seconds.
    ;MinimumTimeBeforePersistenceConsidered = 60
    ; Objects will always be considered for persistence in the next sweep if the
    ;  first change occurred this number of seconds ago
    ;MaximumTimeBeforePersistenceConsidered = 600

    ; ##
    ; ## PHYSICS
    ; ##

    ; If you would like to allow prims to be physical and move by physics with
    ;  the physical checkbox in the client set this to true, which is also the
    ;  default.
    ;physical_prim = true

    ; Choose one of the physics engines below:
    ;physics = basicphysics
    physics = InWorldz.PhysxPhysics

    ; ##
    ; ## PERMISSIONS
    ; ##

    ; Choose one of the permissions modules below.
    ;  Only the "DefaultPermissionsModule" exists at this time and is default.
    ;permissionmodules = "DefaultPermissionsModule"

    ; If set to false, then, in theory, the server never carries out permission
    ;  checks (allowing anybody to copy any item, etc.  This may not yet be
    ;  implemented uniformally.
    ; If set to true, then all permissions checks are carried out.
    ; Default is false
    serverside_object_permissions = true

    ; Do you wish to have users that can bypass the permissions system?
    ;allow_grid_gods = false

    ; Do you have an aperture texture/mesh server set up?
    ; For more information about aperture, see https://github.com/InWorldz/aperture
    use_aperture_server = yes

    ; Port to connect to on the aperture server. Aperture is assumed to be
    ;  running on localhost.
    ;aperture_server_port = 8000

    ; Must match the caps_token stanza in aperture.cfg on the aperture server.
    aperture_server_caps_token = 90923847

    ; Connection string for the legacy MySQL user inventory system and too many
    ;  other things as well...
    core_connection_string = "Data Source=SERVER;Database=DATABASE;User ID=USERNAME;password=PASSWORD;Pooling=True;Min Pool Size=0;"
    ; Region Database connection string used for lookups from Places Search
    ;  along with parcel lookup from Places Search. Note that the actual server
    ;  Data Source part is automatically added based on the host_name column
    ;  from the RdbHosts table as found on Cassandra or the
    ;  Inventory/legacy_inventory_source server.
    rdb_connection_template = "Database=DATABASE;User ID=USERNAME;password=PASSWORD;Pooling=True;Min Pool Size=0;"

[SMTP]
    enabled=false

    ;enabled=true
    ;internal_object_host=lsl.opensim.local
    ;host_domain_header_from=192.168.147.100
    ;SMTP_SERVER_HOSTNAME=192.168.147.100
    ;SMTP_SERVER_PORT=25
    ;SMTP_SERVER_LOGIN=foo
    ;SMTP_SERVER_PASSWORD=bar

[Communications]
    ; Which inter-region communications module do you wish to use?
    ; "RESTComms" (Allows communications between all regions.)
    ; "LocalComms" (Limits all communications to only those regions running on the same Halcyon instance.)
    ;InterregionComms = "RESTComms"

[Inventory]
    inventory_plugin = "InWorldz.Data.Inventory.Cassandra.dll"
    inventory_cluster = "local"
    legacy_inventory_source = "Data Source=SERVER;Database=DATABASE;User ID=USERNAME;password=PASSWORD;Pooling=True;Min Pool Size=5;"
    ; If true, Activate the MySQL inventory system.
    ; Otherwise rely purely on Cassandra.
    migration_active = true

[StandAlone]
    ; StandAlone is often used for simple test setups with one region.
    ; Provide information to a standalone boot.
    ; If gridmode is true you should be looking in the various xml config files,
    ;  such as the UserServer_Config.xml

    accounts_authenticate = false
    welcome_message = "Welcome to Halcyon"

    asset_source = "whip://password@localhost:32700"

    userDatabase_plugin = "OpenSim.Data.MySQL.dll"
    user_source = "Data Source=SERVER;Database=DATABASE;User ID=USERNAME;password=PASSWORD;"

    ; Specifies the location and filename of the default inventory library
    ;  control file.  The path can be relative or absolute.
    ; Default is ./inventory/Libraries.xml
    LibrariesXMLFile="./inventory/Libraries.xml"

    ; Specifies the location and filename of the inventory library assets
    ;  control file.  The path can be relative or absolute.
    ; Setting is optional. Default is ./assets/AssetSets.xml
    AssetSetsXMLFile="./assets/AssetSets.xml"

    dump_assets_to_file = false

    ; Standalone-only HTTP server URIs.
    map_server_uri = "http://192.168.147.100/map/"
    profile_server_uri = "http://192.168.147.100/profile/[AGENT_NAME]"


[Network]
    ; This is the block used to configure a region that is going to connect to
    ;  a grid, aka when gridmode = true

    http_listener_port = 9000
    default_location_x = 1000
    default_location_y = 1000
    hostname = 192.168.147.100

    ; ssl config: Experimental!  The auto https config only really works for
    ;  certain on Windows XP at this time.
    ; You need a Cert Request/Signed pair installed in the MY store with
    ;  the CN specified below.
    ; You can use https on other platforms, but you'll need to configure the
    ;  httpapi yourself for now.
    http_listener_ssl = false ; Also create a SSL server
    http_listener_cn = "localhost" ; Use the cert with the common name
    http_listener_sslport = 9001 ; Use this port for SSL connections
    http_listener_ssl_cert = "" ; Currently unused, but will be used for OSHttpServer

    ; The URL and access keys for the grid server: OpenSim.Grid.GridServer.exe
    grid_server_url = "http://192.168.147.100:8001"
    grid_send_key = "null"
    grid_recv_key = "null"

    ; The URL and access keys for the user server: OpenSim.Grid.UserServer.exe
    user_server_url = "http://192.168.147.100:8002"
    user_send_key = "null"
    user_recv_key = "null"

    ; The URL for the asset server, usually a WHIP server.
    ;  See https://github.com/InWorldz/whip-server
    asset_server_url = "whip://password@localhost:32700"

    ; The MessagingServer is a companion of the UserServer. It uses
    ;  user_send_key and user_recv_key, too.
    messaging_server_url = "http://192.168.147.100:8006"

    ; What is reported as the "X-Secondlife-Shard"
    ; Defaults to the user server url if not set
    ; The default is "Production", set here for compatibility.
    shard = "HalcyonHome"

    ; What is reported as the "User-Agent" when using llHTTPRequest
    ; Defaults to not sent if not set here. See the notes section in the wiki at
    ; http://wiki.secondlife.com/wiki/LlHTTPRequest for comments on adding
    ; " (Mozilla Compatible)" to the text where there are problems with a
    ; web server.
    ;user_agent = "Halcyon LSL (Mozilla Compatible)"


[Chat]
    ; Controls whether the chat module is enabled.  Default is true.
    enabled = true;

    ; Distance in meters that whispers should travel.  Default is 10m.
    whisper_distance = 10

    ; Distance in meters that ordinary chat should travel.  Default is 30m.
    say_distance = 30

    ; Distance in meters that shouts should travel.  Default is 100m.
    shout_distance = 100


[Messaging]
    ; Control which region module is used for instant messaging.
    ; Default is InstantMessageModule (this is the name of the core IM module
    ;  as well as the setting).
    InstantMessageModule = InstantMessageModule
    MessageTransferModule = MessageTransferModule
    OfflineMessageModule = OfflineMessageModule
    ; OfflineMessageURL = http://yourserver/Offline.php
    ; MuteListModule = MuteListModule
    ; MuteListURL = http://yourserver/Mute.php

[VivoxVoice]
    ; NOTE: This requires contacting Vivox and putting in an application.
    ; Apply for Vivox at http://support.vivox.com/opensim/ for your account.
    ;  See listed terms there.

    ; Whether or not to enable Vivox voice.
    ;enabled = false

    ; Note that if Vivox accepts your application, they should supply you with
    ;  everything you need for the four lines below.
    ;vivox_server = www.osp.vivox.com
    ;vivox_sip_uri = osp.vivox.com
    ;vivox_admin_user = VIVOX_USERNAME
    ;vivox_admin_password = VIVOX_PASSWORD

    ; Below are detailed tuning parameters you'll likely never need to change.

    ; Whether you want the region to use spatially located sounds or not.
    ; One of:
    ;  "positional" (3D located, aka positional, sound.)
    ;  "channel" (Everyone hears everything in the region at full volume.)
    ;vivox_channel_type = "positional"

    ; Which model to use for distance-based attenuation, choose one:
    ;  0 (No attenuation)
    ;  1 (Inverse distance attenuation)
    ;  2 (Linear attenuation)
    ;  3 (Exponential attenuation)
    ;vivox_channel_distance_model = 2

    ; Distance before attenuation applies. Minimum of 0, maximum of 160.
    ;vivox_channel_clamping_distance = 10

    ; Distance at which channel is silent. Minimum of 0, maximum of 160.
    ;vivox_channel_max_range = 80

    ; Rate of roll off of volume. Minimum of 1.0, maximum of 4.0
    ;vivox_channel_roll_off = 2.0

    ; One of:
    ;  "open"
    ;  "lecture"
    ;  "presentation"
    ;  "auditorium"
    ;vivox_channel_mode = "open"

    ; If not blank forces all regions on this Halcyon instance to use the same
    ;  specified channel.
    ;forced_channel_name = ""

; Uncomment the following to control the progression of daytime in the Sim.
; The defaults are shown below.
;[Sun]
    ; Number of wall clock hours for an simulated day.  24.0 would mean realtime
    ;day_length = 4
    ; Year length in days
    ;year_length = 60
    ; Day to Night Ratio
    ;day_night_offset = 0.45
    ; Send a Sun update every update_interval # of frames.  A lower number will
    ;  make for smoother sun transition at the cost of network
    ;update_interval = 100


[Wind]
    ; Enables the wind module.  Default is true.
    enabled = true

    ; How often should wind be updated, as a function of world frames.
    ;  Approximately 50 frames a second.
    wind_update_rate = 30

    ; The Default Wind Plugin to load
    wind_plugin = ZephyrWind

    ; These settings are specific to the ConfigurableWind plugin
    ; To use ConfigurableWind as the default, simply change wind_plugin to
    ;  ConfigurableWind and uncomment the following.
    ; avg_strength  = 5.0
    ; avg_direction = 0.0
    ; var_strength  = 0.0
    ; var_direction = 0.0
    ; rate_change   = 1.0

    ; This setting is specific to the SimpleRandomWind plugin.
    ; Adjusts wind strength. 0.0 = no wind, 1.0 = normal wind.  Default is 1.0
    strength = 1.0

[Cloud]
    ; Enable this to generate classic particle clouds above the sim.
    ; default is disabled - turn it on here
    enabled = false

    ; Density of cloud cover 0.0 to 1.0 Default 0.5
    density = 0.5

    ; update interval for the cloud cover data returned by llCloud().
    ; default is 1000
    cloud_update_rate = 1000

[Trees]
    ; Enable this to allow the tree module to manage your sim trees, including
    ;  growing, reproducing and dying.
    ; default is false
    active_trees = false

    ; Density of tree population
    tree_density = 1000.0


[GridInfo]
    ; These settings are used to return information on a get_grid_info call.
    ; Client launcher scripts and third-party clients make use of this to
    ; autoconfigure the client and to provide a nice user experience. If you
    ; want to facilitate that, you should configure the settings here according
    ; to your grid or standalone setup.
    ;
    ; See http://opensimulator.org/wiki/GridInfo

    ;   uri: for grid this is the user server URI
    login = http://192.168.147.100:9000/

    ; long grid name: the long name of your grid
    gridname = "Standalone Halcyon Grid"

    ; short grid name: the short name of your grid
    gridnick = "halcyon"

    ; login page: optional: if it exists it will be used to tell the client to
    ;  use this as splash page.
    ; currently unused
    ;welcome = http://192.168.147.100/welcome

    ; helper uri: optional: if it exists if will be used to tell the client to
    ;  use this for all economy related things.
    ; currently unused
    ;economy = http://192.168.147.100:9000/

    ; web page of grid: optional: page providing further information about
    ;  your grid.
    ; currently unused
    ;about = http://192.168.147.100/about/

    ; account creation: optional: page providing further information about
    ;  obtaining a user account on your grid.
    ; currently unused
    ;register = http://192.168.147.100/register

    ; help: optional: page providing further assistance for users of your grid.
    ; currently unused
    ;help = http://192.168.147.100/help

    ; password help: optional: page providing password assistance for users of
    ;  your grid.
    ; currently unused
    ;password = http://192.168.147.100/password


[Groups]
    Enabled = true

    ; This is the current groups stub in Region.CoreModules.Avatar.Groups
    ;Module  = Default

    ; The XmlRpcGroups implementation can be used against the publicly available
    ;  service that I have made available for testing.  Your group data is not
    ;  guaranteed safe or available if you use this service, but it's available
    ;  now and seems to work.
    ; The PHP code for the service is available for you to deploy to your
    ;  own server.
    Module  = FlexiGroups
    Provider = Native
    NativeProviderDBType = MySQL
    NativeProviderConnString = "Data Source=SERVER;Database=DATABASE;User ID=USERNAME;password=PASSWORD;Pooling=True;Min Pool Size=5;"

    ; This makes the XmlRpcGroups modules very chatty on the console.
    XmlRpcDebugEnabled     = false

[Profile]
    ProfileConnString = "Data Source=SERVER;Database=DATABASE;User ID=USERNAME;password=PASSWORD;Pooling=True;Min Pool Size=5;"

[Modules]
    UserServices = "LocalUserServicesConnector"

[InWorldz.PhysxPhysics]
    use_visual_debugger = true
    use_ccd = true

[Mesh]
    AllowMeshUpload = true

[SimulatorFeatures]
    ; Per-simulator external services and features. They don't have to be unique
    ;  per simulator, but they can be.
    ; If you are looking for the web-based profile server URI,
    ;  profile_server_uri, please edit the UserServer_Config.xml file.

    ; Server that hosts the map tiles.
    ; Grid-wide setting held in the UserServer_Config.xml file.
    MapImageServerURI="http://192.168.147.100:9000/"
    ; Server that hosts the pages used for the search server.
    SearchServerURI="http://192.168.147.100:9000/"
    ; Are mesh-based objects allowed on this region?
    ;MeshEnabled=true

[ChatLogModule]
    Enabled = false
    Debug = false
    Backend = Cassandra12Backend
    SeedNode1 = 127.0.0.1

[GuestModule]
    ; Enable if you want to allow guest users to login to your grid.
    Enabled = false
    ; What region the guest users should be allowed access to and where they'll
    ;  be sent on login.
    GuestRegionName = "Grid Guests"
    ; What viewer version string is allowed to connect as a guest.
    ; Matches on a case-insensitive "contains" basis:
    ; eg. a value of "asdf" will match "XYZaSDf 1.0".
    ;ViewerString = ""

[ChatFilterModule]
    ; Allows the chat server to **** out words that are listed in
    ;  wordfilterDictionary.txt
    Enabled = false

[AvatarRemoteCommands]
<<<<<<< HEAD
    Enabled = false

[WorldMap]
    ; Activates the world map module if set to "WorldMap", left blank, or disabled/removed.
    ;WorldMapModule = "WorldMap"

    ; Specifies the location to write the map tile to when updated. The optional
    ;  values {X} and {Y} are replaced by the x and y coordinates, respectively,
    ;  of the region.
    ; This is a good tool to feed map changes to an image processor to feed a
    ;  web server for the world map tiles.
    ; If blank or removed no file will be written.
    ;RegionMapTileExportFilename = "somepath/map-1-{X}-{Y}-objects.jpg"

    ; Draw objects on maptile.   This step might take a long time if you've got a huge amount of
    ; objects, so you can turn it off here if you'd like. Default is true.
    ;DrawPrimOnMapTile = true

    ; Use terrain texture for maptiles if true, use shaded green if false. Default is false.
    ;TextureOnMapTile = false

    ; The minimum amount of time in seconds required to pass before the next automatic write of
    ;  a map tile file to the server.  Keeps the file from being constantly written to in busy
    ;  situations.  Limited to 60 seconds or longer to help prevent resource exhaustion and to
    ;  keep CPU usage down.
    ; Default is 3600 seconds, which is one hour.
    ;MinimumTaintedMapTileWaitTime = 3600

    ; Used to make sure the map tile file gets updated after a maximum amount of time, in
    ;  seconds, if it has been changed.  Useful if MinimumTaintedMapTileWaitTime is non-zero as
    ;  it makes sure that if the tile has been changed, but the minimum wait time hadn't been
    ;  met during those changes, that the file actually gets written.  A time of 0 seconds means
    ;  that this is disabled.  Automatically disabled if RegionMapTileExportFilename is not set.
    ; Default is 0 seconds.
    MaximumTaintedMapTileWaitTime = 86400 ; 86400 seconds = 24 hours.
=======
    ; Sets up a remote HTTP POST url (on "http://regionIP:regionPort/avatarremotecommand")
    ; to take in avatar commands such as the AvatarChatCommand and does
    ; avatar-related commands in-world for the user.
    ; For more information see https://github.com/InWorldz/halcyon/blob/master/InWorldz/InWorldz.ApplicationPlugins/AvatarRemoteCommandModule/AvatarRemoteCommandModule.cs
    Enabled = false


[InWorldz.Data.Assets.Stratus]
    ; cloudfiles and cloud assets support
    Enabled = true
    CFSupport = false
    LegacySupport = true
    WhipURL = "whip://password@localhost:32700"
    WriteTarget = "whip"
>>>>>>> a8ee7558
<|MERGE_RESOLUTION|>--- conflicted
+++ resolved
@@ -57,11 +57,6 @@
     ; ## REGIONS
     ; ##
 
-<<<<<<< HEAD
-    region_info_source = "filesystem"
-
-    ; Maximum total size, and maximum size where a prim can be physical
-=======
     ; Where to load the region information from.
     ; "filesystem" means to load from XML files stored in a Regions folder in
     ;  the installation.
@@ -85,7 +80,6 @@
     ;TextureOnMapTile = false
 
     ; Maximum scale on any axis of any prim.
->>>>>>> a8ee7558
     NonPhysicalPrimMax = 256
     ; Maximum scale on any axis that a physical prim can be.
     PhysicalPrimMax = 10
@@ -537,7 +531,10 @@
     Enabled = false
 
 [AvatarRemoteCommands]
-<<<<<<< HEAD
+    ; Sets up a remote HTTP POST url (on "http://regionIP:regionPort/avatarremotecommand")
+    ; to take in avatar commands such as the AvatarChatCommand and does
+    ; avatar-related commands in-world for the user.
+    ; For more information see https://github.com/InWorldz/halcyon/blob/master/InWorldz/InWorldz.ApplicationPlugins/AvatarRemoteCommandModule/AvatarRemoteCommandModule.cs
     Enabled = false
 
 [WorldMap]
@@ -573,13 +570,6 @@
     ;  that this is disabled.  Automatically disabled if RegionMapTileExportFilename is not set.
     ; Default is 0 seconds.
     MaximumTaintedMapTileWaitTime = 86400 ; 86400 seconds = 24 hours.
-=======
-    ; Sets up a remote HTTP POST url (on "http://regionIP:regionPort/avatarremotecommand")
-    ; to take in avatar commands such as the AvatarChatCommand and does
-    ; avatar-related commands in-world for the user.
-    ; For more information see https://github.com/InWorldz/halcyon/blob/master/InWorldz/InWorldz.ApplicationPlugins/AvatarRemoteCommandModule/AvatarRemoteCommandModule.cs
-    Enabled = false
-
 
 [InWorldz.Data.Assets.Stratus]
     ; cloudfiles and cloud assets support
@@ -587,5 +577,4 @@
     CFSupport = false
     LegacySupport = true
     WhipURL = "whip://password@localhost:32700"
-    WriteTarget = "whip"
->>>>>>> a8ee7558
+    WriteTarget = "whip"