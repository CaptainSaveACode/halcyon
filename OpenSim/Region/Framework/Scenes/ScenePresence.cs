/*
 * Copyright (c) 2015, InWorldz Halcyon Developers
 * All rights reserved.
 * 
 * Redistribution and use in source and binary forms, with or without
 * modification, are permitted provided that the following conditions are met:
 * 
 *   * Redistributions of source code must retain the above copyright notice, this
 *     list of conditions and the following disclaimer.
 * 
 *   * Redistributions in binary form must reproduce the above copyright notice,
 *     this list of conditions and the following disclaimer in the documentation
 *     and/or other materials provided with the distribution.
 * 
 *   * Neither the name of halcyon nor the names of its
 *     contributors may be used to endorse or promote products derived from
 *     this software without specific prior written permission.
 * 
 * THIS SOFTWARE IS PROVIDED BY THE COPYRIGHT HOLDERS AND CONTRIBUTORS "AS IS"
 * AND ANY EXPRESS OR IMPLIED WARRANTIES, INCLUDING, BUT NOT LIMITED TO, THE
 * IMPLIED WARRANTIES OF MERCHANTABILITY AND FITNESS FOR A PARTICULAR PURPOSE ARE
 * DISCLAIMED. IN NO EVENT SHALL THE COPYRIGHT HOLDER OR CONTRIBUTORS BE LIABLE
 * FOR ANY DIRECT, INDIRECT, INCIDENTAL, SPECIAL, EXEMPLARY, OR CONSEQUENTIAL
 * DAMAGES (INCLUDING, BUT NOT LIMITED TO, PROCUREMENT OF SUBSTITUTE GOODS OR
 * SERVICES; LOSS OF USE, DATA, OR PROFITS; OR BUSINESS INTERRUPTION) HOWEVER
 * CAUSED AND ON ANY THEORY OF LIABILITY, WHETHER IN CONTRACT, STRICT LIABILITY,
 * OR TORT (INCLUDING NEGLIGENCE OR OTHERWISE) ARISING IN ANY WAY OUT OF THE USE
 * OF THIS SOFTWARE, EVEN IF ADVISED OF THE POSSIBILITY OF SUCH DAMAGE.
 */


/*
 * Copyright (c) InWorldz Halcyon Developers
 * Copyright (c) Contributors, http://opensimulator.org/
 *
 * Redistribution and use in source and binary forms, with or without
 * modification, are permitted provided that the following conditions are met:
 *     * Redistributions of source code must retain the above copyright
 *       notice, this list of conditions and the following disclaimer.
 *     * Redistributions in binary form must reproduce the above copyright
 *       notice, this list of conditions and the following disclaimer in the
 *       documentation and/or other materials provided with the distribution.
 *     * Neither the name of the OpenSim Project nor the
 *       names of its contributors may be used to endorse or promote products
 *       derived from this software without specific prior written permission.
 *
 * THIS SOFTWARE IS PROVIDED BY THE DEVELOPERS ``AS IS'' AND ANY
 * EXPRESS OR IMPLIED WARRANTIES, INCLUDING, BUT NOT LIMITED TO, THE IMPLIED
 * WARRANTIES OF MERCHANTABILITY AND FITNESS FOR A PARTICULAR PURPOSE ARE
 * DISCLAIMED. IN NO EVENT SHALL THE CONTRIBUTORS BE LIABLE FOR ANY
 * DIRECT, INDIRECT, INCIDENTAL, SPECIAL, EXEMPLARY, OR CONSEQUENTIAL DAMAGES
 * (INCLUDING, BUT NOT LIMITED TO, PROCUREMENT OF SUBSTITUTE GOODS OR SERVICES;
 * LOSS OF USE, DATA, OR PROFITS; OR BUSINESS INTERRUPTION) HOWEVER CAUSED AND
 * ON ANY THEORY OF LIABILITY, WHETHER IN CONTRACT, STRICT LIABILITY, OR TORT
 * (INCLUDING NEGLIGENCE OR OTHERWISE) ARISING IN ANY WAY OUT OF THE USE OF THIS
 * SOFTWARE, EVEN IF ADVISED OF THE POSSIBILITY OF SUCH DAMAGE.
 */

using System;
using System.Threading;
using System.Collections.Generic;
using System.Reflection;
using OpenMetaverse;
using log4net;
using OpenSim.Framework;
using OpenSim.Framework.Client;
using OpenSim.Framework.Communications.Cache;
using OpenSim.Framework.Geom;
using OpenSim.Region.Framework.Interfaces;
using OpenSim.Region.Framework.Scenes.Types;
using OpenSim.Region.Physics.Manager;
using OpenSim.Region.Framework.Scenes.Serialization;
using System.Threading.Tasks;
using System.Linq;

namespace OpenSim.Region.Framework.Scenes
{
    enum ScriptControlled : uint
    {
        CONTROL_ZERO = 0,
        CONTROL_FWD = 1,                    // 0x00000001
        CONTROL_BACK = 2,                   // 0x00000002
        CONTROL_LEFT = 4,                   // 0x00000004
        CONTROL_RIGHT = 8,                  // 0x00000008
        CONTROL_UP = 16,                    // 0x00000010
        CONTROL_DOWN = 32,                  // 0x00000020
        CONTROL_ROT_LEFT = 256,             // 0x00000100
        CONTROL_ROT_RIGHT = 512,            // 0x00000200
        CONTROL_MOUSELOOK = 262144,         // 0x00040000
        CONTROL_NUDGE_AT_POS = 524288,      // 0x00080000
        CONTROL_NUDGE_AT_NEG = 1048576,     // 0x00100000
        CONTROL_NUDGE_LEFT_POS = 2097152,   // 0x00200000
        CONTROL_NUDGE_LEFT_NEG = 4194304,   // 0x00400000
        CONTROL_NUDGE_UP_POS = 8388608,     // 0x00800000
        CONTROL_NUDGE_UP_NEG = 16777216,    // 0x01000000
        CONTROL_TURN_LEFT = 33554432,       // 0x02000000
        CONTROL_TURN_RIGHT = 67108864,      // 0x04000000
        CONTROL_AWAY = 134217728,           // 0x08000000
        CONTROL_LBUTTON = 268435456,        // 0x10000000
        CONTROL_LBUTTON_UP = 536870912,     // 0x20000000
        CONTROL_ML_LBUTTON = 1073741824     // 0x40000000
    }

    struct ScriptControllers
    {
        public UUID itemID;
        public uint objID;
        public ScriptControlled ignoreControls;
        public ScriptControlled eventControls;
    }

    public class ScenePresence : EntityBase
    {
        const float DEFAULT_AV_HEIGHT = 1.56f;
        const float JUMP_FORCE = 8.0f;
        const float FLY_LAUNCH_FORCE = 2.0f;
        const float NUDGE_DURATION_AT = 100;            // Fwd/back nudge interval (keep it small for accurate positioning)
        const float NUDGE_DURATION_LR = 350;            // Strafe left/right nudge interval.
        const float MOVE_TO_TARGET_TOLERANCE = 0.50f;
        const uint CONTROLS_REPEAT_DELAY = 100;         // control repeat delay in milliseconds.

        // a rough estimate based on a human falling in air
        // http://en.wikipedia.org/wiki/Terminal_velocity
        private const float TERMINAL_VELOCITY = -54.0f;


        public static readonly Vector3 VIEWER_DEFAULT_OFFSET = new Vector3(0.34f, 0.0f, 0.55f);

        private static readonly ILog m_log = LogManager.GetLogger(MethodBase.GetCurrentMethod().DeclaringType);

        public static byte[] DefaultTexture;

//        internal static RegionSettings s_RegionSettings;

        public UUID currentParcelUUID = UUID.Zero;
        private AnimationSet m_animations = new AnimationSet();
        private Dictionary<UUID, ScriptControllers> m_scriptedcontrols = new Dictionary<UUID, ScriptControllers>();
        private ScriptControlled IgnoredControls = ScriptControlled.CONTROL_ZERO;
        private ScriptControlled LastCommands = ScriptControlled.CONTROL_ZERO;
        private bool MouseDown = false;
        private SceneObjectGroup proxyObjectGroup;
        //private SceneObjectPart proxyObjectPart = null;
        public Vector3 lastKnownAllowedPosition;
        public bool sentMessageAboutRestrictedParcelFlyingDown;

        private bool m_updateflag;
        private uint m_movementflag;
        private readonly List<Vector3> m_forcesList = new List<Vector3>();
        private uint m_requestedSitTargetID = 0;
        private UUID m_requestedSitTargetUUID = UUID.Zero;
        private SceneObjectPart m_sitTargetPart = null;
        private Vector3 m_requestedSitTargetOffset;

        private bool m_startAnimationSet;

        //private Vector3 m_requestedSitOffset = new Vector3();

        private Vector3 m_LastFinitePos;

        // experimentally determined "fudge factor" to make sit-target positions
        // the same as in SecondLife. Fudge factor was tested for 36 different
        // test cases including prims of type box, sphere, cylinder, and torus,
        // with varying parameters for sit target location, prim size, prim
        // rotation, prim cut, prim twist, prim taper, and prim shear. See mantis
        // issue #1716
        private bool ADJUST_SIT_TARGET = true;  // do it the old OpenSim way for content compatibility
        private static readonly Vector3 m_sitTargetCorrectionOffset = new Vector3(0.1f, 0.0f, 0.3f);
        private float m_godlevel;

        private bool m_invulnerable = true;

        private Vector3 m_LastChildAgentUpdatePosition;
//        private Vector3 m_lastChildAgentUpdateCamPosition;
        private Vector3 m_LastRegionPosition = new Vector3(128, 128, 128);

        private int m_perfMonMS;
        private int m_lastCullCheckMS;

        private bool m_setAlwaysRun;

        private string m_movementAnimation = "DEFAULT";
        private string m_previousMovement = String.Empty;        // this doubles as our thread reentrancy lock (critical region) on anim updates
        private long m_animPersistUntil = 0;
        private bool m_allowFalling = false;
        private bool m_useFlySlow = false;
        private bool m_usePreJump = false;
        private bool m_forceFly = false;
        private bool m_flyDisabled = false;

        private float m_speedModifier = 1.0f;

        private Quaternion m_bodyRot= Quaternion.Identity;

        public override Quaternion Rotation
        {
            get {
                lock (m_posInfo)
                {
                    return m_bodyRot;
                }
            }
            set
            {
                lock (m_posInfo)
                {
                    m_bodyRot = value;
                    var pa = PhysicsActor;
                    if (pa != null)
                        pa.Rotation = value;
                    if (m_scene != null)
                        SendTerseUpdateToAllClients();
                }
            }
        }

        public bool IsRestrictedToRegion;

        public string JID = String.Empty;

        // Agent moves with a PID controller causing a force to be exerted.
        private float m_health = 100f;

        // Default AV Height
        private float m_avHeight = DEFAULT_AV_HEIGHT;

        protected RegionInfo m_regionInfo;

        // Position of agent's camera in world (region cordinates)
        protected Vector3 m_CameraCenter = Vector3.Zero;
        protected Vector3 m_lastCameraCenter = Vector3.Zero;

        // Use these three vectors to figure out what the agent is looking at
        // Convert it to a Matrix and/or Quaternion
        protected Vector3 m_CameraAtAxis = Vector3.Zero;
        protected Vector3 m_CameraLeftAxis = Vector3.Zero;
        protected Vector3 m_CameraUpAxis = Vector3.Zero;
        private uint m_AgentControlFlags;
        private Quaternion m_headrotation = Quaternion.Identity;
        private AgentState m_state;

        //Reuse the Vector3 instead of creating a new one on the UpdateMovement method
        private Vector3 movementvector = Vector3.Zero;

        private bool m_autopilotMoving;
        private Vector3 m_autoPilotTarget = Vector3.Zero;
        private bool m_sitAtAutoTarget;

        private string m_nextSitAnimation = String.Empty;

        //PauPaw:Proper PID Controler for autopilot************
        private bool m_moveToPositionInProgress;
        private Vector3 m_moveToPositionTarget = Vector3.Zero;
        //private int m_moveToPositionStateStatus = 0;
        //*****************************************************

        // Agent's Draw distance.
        protected float m_DrawDistance = 32.0f; // start with a minimum default draw distance (could be anything > 0)

        protected AvatarAppearance m_appearance;

        // Because appearance setting is in a module, we actually need
        // to give it access to our appearance directly, otherwise we
        // get a synchronization issue.
        public AvatarAppearance Appearance
        {
            get { return m_appearance; }
            set { m_appearance = value; }
        }

        protected List<SceneObjectGroup> m_attachments = new List<SceneObjectGroup>();

        protected List<UUID> m_groupsRegisteredForCollisionEvents = new List<UUID>();

        protected enum Cardinals
        {
            N=1,NE,E,SE,S,SW,W,NW
        }
        /// <summary>
        /// Position at which a significant movement was made
        /// </summary>
        private Vector3 posLastSignificantMove;
        private Vector3 posLastCullCheck;

        // For teleports and crossings callbacks
        object m_callbackLock = new object();
        string m_callbackURI;
        ulong m_rootRegionHandle;
        ulong m_callbackTime;

        private IScriptModule[] m_scriptEngines;

        /// <summary>
        /// TickCount when we started a nudge, or zero if no nudge is running
        /// </summary>
        uint _nudgeStart;
        float _nudgeDuration;

        private ISceneView m_sceneView;

        public ISceneView SceneView
        {
            get { return m_sceneView; }
        }

        private Vector3 m_velocity;

        private bool m_sittingGround;

        private AgentUpdateArgs m_lastAgentUpdate;

        private bool m_closed = false;

        private Vector3 m_restoredConstantForce;

        private bool m_restoredConstantForceIsLocal;

        #region Properties

        public bool Closed
        {
            get { return m_closed; }
        }

        /// <summary>
        /// Physical scene representation of this Avatar.
        /// </summary>
        public PhysicsActor PhysicsActor { get; set; }

        public uint MovementFlag
        {
            set { m_movementflag = value; }
            get { return m_movementflag; }
        }

        public bool Updated
        {
            set { m_updateflag = value; }
            get { return m_updateflag; }
        }

        public bool Invulnerable
        {
            set { m_invulnerable = value; }
            get { return m_invulnerable; }
        }

        public float GodLevel
        {
            get { return m_godlevel; }
        }

        private readonly ulong m_regionHandle;

        public ulong RegionHandle
        {
            get { return m_regionHandle; }
        }

        public Vector3 CameraPosition
        {
            get { return m_CameraCenter; }
        }

        public Quaternion CameraRotation
        {
            get { return Util.Axes2Rot(m_CameraAtAxis, m_CameraLeftAxis, m_CameraUpAxis); }
        }

        public Vector3 Lookat
        {
            get
            {
                Vector3 a = new Vector3(m_CameraAtAxis.X, m_CameraAtAxis.Y, 0);

                if (a == Vector3.Zero)
                    return a;

                return Util.GetNormalizedVector(a);
            }
        }

        public string Firstname
        {
            get;
            set;
        }

        public string Lastname
        {
            get;
            set;
        }

        private string m_grouptitle;

        public string Grouptitle
        {
            get { return m_grouptitle; }
            set { m_grouptitle = value; }
        }

        public float DrawDistance
        {
            get { return m_DrawDistance; }
        }

        protected bool m_allowMovement = true;

        public bool AllowMovement
        {
            get { return m_allowMovement; }
            set { m_allowMovement = value; }
        }

        public bool SetAlwaysRun
        {
            get
            {
                var pa = PhysicsActor;
                if (pa != null)
                {
                    return pa.SetAlwaysRun;
                }
                else
                {
                    return m_setAlwaysRun;
                }
            }
            set
            {
                var pa = PhysicsActor;
                m_setAlwaysRun = value;
                if (pa != null)
                {
                    pa.SetAlwaysRun = value;
                }
            }
        }

        public AgentState State
        {
            get { return m_state; }
            set { m_state = value; }
        }

        public uint AgentControlFlags
        {
            get { return m_AgentControlFlags; }
            set { m_AgentControlFlags = value; }
        }

        /// <summary>
        /// This works out to be the ClientView object associated with this avatar, or it's client connection manager
        /// </summary>
        private IClientAPI m_controllingClient;

        /// <summary>
        /// This object manages the connection from this avatar to the server
        /// </summary>
        private Connection.AvatarConnection m_connection;
        public Connection.AvatarConnection Connection
        {
            get { return m_connection; }
        }


        private bool m_newPhysActorNeedsUpdate;

        private bool m_shouldJump = false;

        public bool ShouldJump { get { return m_shouldJump; } set { m_shouldJump = value; } }

        public SceneObjectPart SitTargetPart
        {
            get { return m_sitTargetPart;  }
        }

        // LinkNum 0 means avatar not seated
        private int m_linkNum = 0;
        public int LinkNum
        {
            get { return m_linkNum; }
            set { m_linkNum = value; }
        }

        private bool m_avatarMovesWithPart = true; // i.e. legacy mode, NOT avatar-as-a-prim (SL) mode
        public bool AvatarMovesWithPart
        {
            get { return m_avatarMovesWithPart;  }
            set { m_avatarMovesWithPart = value;  }
        }

        /// <value>
        /// The client controlling this presence
        /// </value>
        public IClientAPI ControllingClient
        {
            get { return m_controllingClient; }
        }

        public IClientCore ClientView
        {
            get { return (IClientCore) m_controllingClient; }
        }

        public void ForceAgentPositionInRegion()
        {
            const float BORDER_DISTANCE = 2.0f;
            Vector3 previous;
            Vector3 pos;

            lock (m_posInfo)
            {
                if (IsChildAgent)
                    return;
                if (m_posInfo.Parent != null)
                    return; // this function doesn't support all the combinations of seated prims

                pos = m_posInfo.Position;
                previous = pos;

                // Bring it nearby on a correction, but not 
                if (pos.X < Constants.OUTSIDE_REGION_NEGATIVE_EDGE)
                    pos.X = BORDER_DISTANCE;
                if (pos.Y < Constants.OUTSIDE_REGION_NEGATIVE_EDGE)
                    pos.Y = BORDER_DISTANCE;
                if (pos.X >= Constants.OUTSIDE_REGION)
                    pos.X = (float)Constants.RegionSize - BORDER_DISTANCE;
                if (pos.Y >= Constants.OUTSIDE_REGION)
                    pos.Y = (float)Constants.RegionSize - BORDER_DISTANCE;
                m_posInfo.Position = pos;
            }
            if (pos != previous)
                m_log.Error("[SCENE PRESENCE]: ForceAgentPositionInRegion - Unexpected position " + previous.ToString());
        }

        // This function updates AbsolutePosition (m_pos) even during transit
        // Call this version if you already have m_posInfo locked!
        // You must either supply the parcel at agentPos, supply a non-null parent, or call the other variant without a parcel and WITHOUT m_posInfo locked.
        public void SetAgentPositionInfo(ILandObject parcel, bool forced, Vector3 agentPos, SceneObjectPart parent, Vector3 parentPos, Vector3 velocity)
        {
            Vector3 pos;
            Vector3 oldVelocity;

            lock (m_posInfo)
            {
                if ((!forced) && (IsInTransit) && (parent != m_posInfo.Parent))
                    return;

                if (parent == null)
                {
                    // not seated
                    if (parcel != null)
                    {
                        ParcelPropertiesStatus reason;
                        if (agentPos.Z < Scene.LandChannel.GetBanHeight() && parcel.DenyParcelAccess(this.UUID, out reason))
                        {
                            if (!forced)
                                return; // illegal position
                        }
                        else
                            lastKnownAllowedPosition = agentPos;
                    }
                }

                m_posInfo.Set(agentPos, parent, parentPos);
                oldVelocity = m_velocity;
                m_velocity = velocity;
                ForceAgentPositionInRegion();
                pos = m_posInfo.Position;
            }

            var pa = PhysicsActor;
            if (pa != null)
            {
                if (velocity != oldVelocity)
                    pa.Velocity = velocity;
                pa.Position = pos;
            }
        }

        // You must only call this variant if m_posInfo is NOT already locked!
        // If it is locked you must call the other variant with a parcel above.
        public void SetAgentPositionInfo(bool forced, Vector3 agentPos, SceneObjectPart parent, Vector3 parentPos, Vector3 velocity)
        {
            ILandObject parcel = Scene.LandChannel.GetLandObject(agentPos.X, agentPos.Y);   // outside the lock

            SetAgentPositionInfo(parcel, forced, agentPos, parent, parentPos, velocity);
        }
        // You must only call this variant if m_posInfo is NOT already locked!
        // If it is locked you must call the other variant with a parcel above.
        public void SetAgentPositionInfo(bool forced, Vector3 agentPos, SceneObjectPart parent, Vector3 parentPos)
        {
            SetAgentPositionInfo(forced, agentPos, parent, parentPos, m_velocity);
        }

        private Vector3 _prevPosition = new Vector3(-1.0f, -1.0f, 999999.0f);   // any invalid position
        private Vector3 _GetPosition(bool checkParcelChange, bool updateFromPhysics)
        {
            bool inTransit;
            EntityBase.PositionInfo posinfo;
            SceneObjectPart parent = null;
            PhysicsActor physActor = null;
            Vector3 pos;
            Vector3 ppos;
            // Grab copies of self-referentially consistent data inside the lock.
            lock (m_posInfo)
            {
                inTransit = IsInTransit; //IsInTransit takes a lock really far down so do this here for good measure
                posinfo = GetPosInfo();
                pos = posinfo.Position;
                parent = posinfo.Parent;
                physActor = PhysicsActor;
                if (updateFromPhysics && (physActor != null))
                    ppos = physActor.Position;   // this seems to be safe to call inside the posInfo lock
                else
                    ppos = pos;
            }

            if ((physActor != null) && !inTransit)
            {
                bool posForced = false;
                if (IsBot && !Util.IsValidRegionXY(ppos))
                {
                    Util.ForceValidRegionXY(ref ppos);
                    physActor.Velocity = Vector3.Zero;
                    posForced = true;
                }

                bool mayHaveChangedParcels = (ppos.X != _prevPosition.X) || (ppos.Y != _prevPosition.Y) || (ppos.Z < _prevPosition.Z);
                if (checkParcelChange && mayHaveChangedParcels)    // needs re-check
                {
                    ILandObject parcel = Scene.LandChannel.GetLandObject(ppos.X, ppos.Y);
                    if (parcel != null)
                    {
                        ParcelPropertiesStatus reason;
                        if ((ppos.Z < Scene.LandChannel.GetBanHeight()) && (parcel.DenyParcelAccess(this.UUID, out reason)))
                        {
                            bool enforce = false;
                            if (parent == null)   // not seated
                                enforce = true;
                            else
                            if (parent != null)   // seated
                            {
                                if (parent.PhysActor != null)
                                    if (parent.PhysActor.IsPhysical)
                                        enforce = true;
                            }

                            if (enforce)
                            {
                                Vector3 newpos = this.lastKnownAllowedPosition;   // force back into valid location
                                Vector3 newvel = physActor.Velocity;
                                // If not retreating from the parcel, bounce them on top of it.
                                ILandObject parcel2 = Scene.LandChannel.GetLandObject(newpos.X, newpos.Y);
                                if ((parcel2 != null) && (parcel2.landData.LocalID == parcel.landData.LocalID))
                                {
                                    // New parcel is the same parcel, still illegal
                                    newpos.Z = Scene.LandChannel.GetBanHeight() + 20.0f;    // bounce
                                    newvel.Z = -newvel.Z;
                                }
                                ppos = newpos;
                                physActor.Velocity = newvel;
                                posForced = true;
                            }
                        }
                        else
                            this.lastKnownAllowedPosition = ppos;
                    }
                }
                _prevPosition = ppos;

                if (updateFromPhysics)
                {
                    lock (m_posInfo)
                    {
                        m_posInfo.SetPosition(ppos.X, ppos.Y, ppos.Z);
                        pos = m_posInfo.Position;
                        var pa = PhysicsActor;
                        if (posForced && pa != null) // in case it changed
                        {
                            pa.Position = pos;
                        }
                    }
                }
            }

            lock (m_posInfo)
            {
                SceneObjectPart part = parent;
                if (part != null)
                {
                    SceneObjectPart rootPart = part.ParentGroup.RootPart;

                    pos *= part.RotationOffset;
                    if (part != rootPart)
                    {
                        pos += part.OffsetPosition;   // already included in pos?
                        pos *= rootPart.RotationOffset;
                    }
                    pos += rootPart.GetWorldPosition();
                }

                // Sanity "bear trap" test for debugging
                if (!m_isChildAgent)
                {
                    float lower = -100.0f;
                    float upper = 356.0f;
                    if ((pos.X < lower) || (pos.Y < lower) || (pos.Y > upper) || (pos.X > upper))
                        m_log.Error("[SCENE PRESENCE]: AbsolutePosition - Unexpected position " + pos.ToString());
                }
            }
            return pos;
        }

        /// <summary>
        /// Absolute position of this avatar in 'region cordinates'
        /// </summary>
        public override Vector3 AbsolutePosition
        {
            get
            {
                return _GetPosition(false, false);  // quick position
            }
            set
            {
                // Clears parent position
                SetAgentPositionInfo(false, value, m_posInfo.Parent, Vector3.Zero, m_velocity);
            }
        }

        /// <summary>
        /// This function returns the absolute position if it is safe to do so.
        /// It is unsafe when the agent is in transit or being deleted.
        /// Otherwise it returns a zero vector.
        /// </summary>
        /// <param name="avpos">the returned position</param>
        /// <returns>Boolean indicating if it was possible to obtain the position.</returns>
        public bool HasSafePosition(out Vector3 avpos)
        {
            bool isSafe = false;
            lock (m_posInfo)
            {
                Vector3 pos = _GetPosition(false, false);
                isSafe = (!IsDeleted) && (!IsInTransit);
                if (isSafe)
                    avpos = AbsolutePosition;
                else
                    avpos = Vector3.Zero;
            }
            return isSafe;
        }

        public void SetAvatarAsAPrimMode()
        {
            lock (m_posInfo)
            {
                SceneObjectPart oldPart = m_posInfo.m_parent;
                SceneObjectPart rootPart = oldPart.ParentGroup.RootPart;
                if (rootPart != oldPart)
                {
                    // Reparent to root prim if not already
                    m_bodyRot = m_bodyRot / m_posInfo.m_parent.RotationOffset;
                    m_posInfo.Position += oldPart.OffsetPosition;
                    m_posInfo.m_parentPos = rootPart.GroupPosition;
                    m_posInfo.m_parent = rootPart;
                    oldPart.ReparentSeatedAvatar(this, rootPart);
                    rootPart.ReparentSeatedAvatar(this, rootPart);
                }

                // now in Avatar-As-A-Prim mode, only moves with root prim, not child prims
                m_avatarMovesWithPart = false;
            }
        }

        public void UpdateSeatedPosition(Vector3 newpos)
        {
            lock (m_posInfo)
            {
                m_posInfo.Position = newpos;
            }
            SendTerseUpdateToAllClients();
        }

        public void UpdateSeatedRotation(Quaternion newrot)
        {
            lock (m_posInfo)
            {
                m_bodyRot = newrot;
            }
            SendTerseUpdateToAllClients();
        }

        /// <summary>
        /// If this is true, agent doesn't have a representation in this scene.
        ///    this is an agent 'looking into' this scene from a nearby scene(region)
        ///
        /// if False, this agent has a representation in this scene
        /// </summary>
        private bool m_isChildAgent = true;
        public bool IsChildAgent
        {
            get
            {
                lock (m_posInfo)    // not really needed in this function but used as a critical section barrier to avoid parallelism
                {
                    return m_isChildAgent;
                }
            }
            set
            {
                lock (m_posInfo)    // not really needed in this function but used as a critical section barrier to avoid parallelism
                {
                    m_isChildAgent = value;
                }
            }
        }

        public bool IsBot { get; set; }

        /// <summary>
        /// If this user is a bot, then the bot has an owner
        /// </summary>
        public UUID OwnerID { get; set; }

        /// <summary>
        /// Current velocity of the avatar.
        /// </summary>
        public Vector3 Velocity
        {
            get
            {
                var pa = PhysicsActor;
                if (pa != null)
                {
                    m_velocity = pa.Velocity;
                }
                else
                {
                    return m_velocity;
                }

                return m_velocity;
            }
            set
            {
                //m_log.DebugFormat("[SCENE PRESENCE]: In {0} setting velocity of {1} to {2}", m_scene.RegionInfo.RegionName, Name, value);

                if (value.Z < TERMINAL_VELOCITY)    // < because this case both negative
                    value.Z = TERMINAL_VELOCITY;    // minimum value (-54.2 m/s/s)

                var pa = PhysicsActor;
                if (pa != null)
                {
                    try
                    {
                        pa.Velocity = value;
                    }
                    catch (Exception e)
                    {
                        m_log.Error("[SCENE PRESENCE]: VELOCITY " + e.Message);
                        pa.Velocity = OpenMetaverse.Vector3.Zero;
                        value = Vector3.Zero;
                    }
                }

                m_velocity = value;
            }
        }

        public float Health
        {
            get { return m_health; }
            set { m_health = value; }
        }

        /// <summary>
        /// These are the region handles known by the avatar.
        /// </summary>
        public IEnumerable<ulong> KnownChildRegionHandles
        {
            get 
            {
                return m_remotePresences.GetEstablishedRemotePresenceList().Select(
                    (AvatarRemotePresence p) => 
                    {
                        return p.PresenceInfo.RegionInfo.RegionHandle; 
                    });
            }
        }

        public AnimationSet Animations
        {
            get { return m_animations;  }
        }

        private bool m_mouseLook;
        private bool m_leftButtonDown;
        public bool IsFullyInRegion
        {
            get;
            set;
        }

        public bool IsInTransit
        {
            get { return m_scene.AvatarIsInTransit(UUID); }
        }

        public bool IsInTransitOnPrim
        {
            get { return m_scene.AvatarIsInTransitOnPrim(UUID); }
        }


        public float SpeedModifier
        {
            get { return m_speedModifier; }
            set { m_speedModifier = value; }
        }

        public bool ForceFly
        {
            get { return m_forceFly; }
            set { m_forceFly = value; }
        }

        public bool FlyDisabled
        {
            get { return m_flyDisabled; }
            set { m_flyDisabled = value; }
        }

        private int _attachmentRezCalled;

        private AvatarRemotePresences m_remotePresences;
        public AvatarRemotePresences RemotePresences
        {
            get
            {
                return m_remotePresences;
            }
        }

        #endregion

        #region Constructor(s)

        private static int m_depth = 0;
        private ScenePresence(IClientAPI client, Scene world, RegionInfo reginfo)
        {
            m_regionHandle = reginfo.RegionHandle;
            m_controllingClient = client;
            Firstname = m_controllingClient.FirstName;
            Lastname = m_controllingClient.LastName;
            m_name = String.Format("{0} {1}", Firstname, Lastname);
            m_scene = world;
            m_uuid = client.AgentId;
            m_regionInfo = reginfo;
            m_localId = m_scene.AllocateLocalId();

            m_useFlySlow = m_scene.m_useFlySlow;
            m_usePreJump = m_scene.m_usePreJump;

            IGroupsModule gm = m_scene.RequestModuleInterface<IGroupsModule>();
            if (gm != null)
                m_grouptitle = gm.GetGroupTitle(m_uuid);

            m_scriptEngines = m_scene.RequestModuleInterfaces<IScriptModule>();

            m_log.Warn("[PRESENCE]: Constructor, clients now: " + (++m_depth).ToString());

            ISceneViewModule sceneViewModule = m_scene.RequestModuleInterface<ISceneViewModule>();
            if (sceneViewModule != null)
                m_sceneView = sceneViewModule.CreateSceneView(this);
            else
                m_log.Warn("[SCENE PRESENCE]: Failed to create a scene view");

            SetAgentPositionInfo(null, true, m_controllingClient.StartPos, null, Vector3.Zero, m_velocity);

            m_animPersistUntil = 0;
            
            RegisterToEvents();
            SetDirectionVectors();
            SetDirectionFlags();

            m_remotePresences = new AvatarRemotePresences(world, this);
            m_connection = world.ConnectionManager.GetConnection(this.UUID);
            if (m_connection != null)   // can be null for bots which don't have a LLCV
                m_connection.ScenePresence = this;

            // Prime (cache) the user's group list.
            m_scene.UserGroupsGet(this.UUID);
        }

        public ScenePresence(IClientAPI client, Scene world, RegionInfo reginfo, AvatarAppearance appearance)
            : this(client, world, reginfo)
        {
            m_appearance = appearance;
        }

        ~ScenePresence()
        {
            m_log.Warn("[PRESENCE]: Destructor, clients now: " + (--m_depth).ToString());
        }

        public void RegisterToEvents()
        {
            m_controllingClient.OnRequestWearables += SendWearables;
            m_controllingClient.OnSetAppearance += SetAppearance;
            m_controllingClient.OnCompleteMovementToRegion += CompleteMovement;
            m_controllingClient.OnAgentUpdate += FilterAgentUpdate;
            m_controllingClient.OnAgentRequestSit += HandleAgentRequestSit;
            m_controllingClient.OnAgentSit += HandleAgentSit;
            m_controllingClient.OnSetAlwaysRun += HandleSetAlwaysRun;
            m_controllingClient.OnStartAnim += HandleStartAnim;
            m_controllingClient.OnStopAnim += HandleStopAnim;
            m_controllingClient.OnForceReleaseControls += HandleForceReleaseControls;
            m_controllingClient.OnAutoPilotGo += DoAutoPilot;
            m_controllingClient.AddGenericPacketHandler("autopilot", DoMoveToPosition);
            m_controllingClient.OnLogout += m_controllingClient_OnLogout;
            m_controllingClient.OnActivateGroup += HandleActivateGroup;
        }

        void m_controllingClient_OnLogout(IClientAPI obj)
        {
            m_remotePresences.TerminateAllNeighbors();
        }

        /// <summary>
        /// Implemented Control Flags
        /// </summary>
        internal enum Dir_ControlFlags
        {
            DIR_CONTROL_FLAG_FORWARD = AgentManager.ControlFlags.AGENT_CONTROL_AT_POS,
            DIR_CONTROL_FLAG_BACK = AgentManager.ControlFlags.AGENT_CONTROL_AT_NEG,
            DIR_CONTROL_FLAG_LEFT = AgentManager.ControlFlags.AGENT_CONTROL_LEFT_POS,
            DIR_CONTROL_FLAG_RIGHT = AgentManager.ControlFlags.AGENT_CONTROL_LEFT_NEG,
            DIR_CONTROL_FLAG_UP = AgentManager.ControlFlags.AGENT_CONTROL_UP_POS,
            DIR_CONTROL_FLAG_DOWN = AgentManager.ControlFlags.AGENT_CONTROL_UP_NEG,
            DIR_CONTROL_FLAG_UP_NUDGE = AgentManager.ControlFlags.AGENT_CONTROL_NUDGE_UP_POS,
            DIR_CONTROL_FLAG_DOWN_NUDGE = AgentManager.ControlFlags.AGENT_CONTROL_NUDGE_UP_NEG,
            DIR_CONTROL_FLAG_FORWARD_NUDGE = AgentManager.ControlFlags.AGENT_CONTROL_NUDGE_AT_POS,
            DIR_CONTROL_FLAG_REVERSE_NUDGE = AgentManager.ControlFlags.AGENT_CONTROL_NUDGE_AT_NEG,
            DIR_CONTROL_FLAG_LEFT_NUDGE = AgentManager.ControlFlags.AGENT_CONTROL_NUDGE_LEFT_POS,
            DIR_CONTROL_FLAG_RIGHT_NUDGE = AgentManager.ControlFlags.AGENT_CONTROL_NUDGE_LEFT_NEG,
        }

        // These are the controls that re considered primary movements.
        internal static uint PrimaryMovements = (uint)(Dir_ControlFlags.DIR_CONTROL_FLAG_FORWARD | Dir_ControlFlags.DIR_CONTROL_FLAG_BACK |
                                                       Dir_ControlFlags.DIR_CONTROL_FLAG_LEFT | Dir_ControlFlags.DIR_CONTROL_FLAG_RIGHT |
                                                       Dir_ControlFlags.DIR_CONTROL_FLAG_UP | Dir_ControlFlags.DIR_CONTROL_FLAG_DOWN);

        private const int MaxControlElements = 12;
        private readonly Vector3[] Dir_Vectors = new Vector3[MaxControlElements];
        private readonly Dir_ControlFlags[] Dir_Flags = new Dir_ControlFlags[MaxControlElements];

        /// <summary>
        /// Direction flags array
        /// </summary>
        private void SetDirectionFlags()
        {
            Dir_Flags[0] = Dir_ControlFlags.DIR_CONTROL_FLAG_FORWARD;
            Dir_Flags[1] = Dir_ControlFlags.DIR_CONTROL_FLAG_BACK;
            Dir_Flags[2] = Dir_ControlFlags.DIR_CONTROL_FLAG_LEFT;
            Dir_Flags[3] = Dir_ControlFlags.DIR_CONTROL_FLAG_RIGHT;
            Dir_Flags[4] = Dir_ControlFlags.DIR_CONTROL_FLAG_UP;
            Dir_Flags[5] = Dir_ControlFlags.DIR_CONTROL_FLAG_DOWN;
            Dir_Flags[6] = Dir_ControlFlags.DIR_CONTROL_FLAG_UP_NUDGE;
            Dir_Flags[7] = Dir_ControlFlags.DIR_CONTROL_FLAG_DOWN_NUDGE;
            Dir_Flags[8] = Dir_ControlFlags.DIR_CONTROL_FLAG_FORWARD_NUDGE;
            Dir_Flags[9] = Dir_ControlFlags.DIR_CONTROL_FLAG_REVERSE_NUDGE;
            Dir_Flags[10] = Dir_ControlFlags.DIR_CONTROL_FLAG_LEFT_NUDGE;
            Dir_Flags[11] = Dir_ControlFlags.DIR_CONTROL_FLAG_RIGHT_NUDGE;
        }

        /// <summary>
        /// Direction vectors array
        /// </summary>
        private void SetDirectionVectors()
        {
            Dir_Vectors[0] = new Vector3(1, 0, 0); //FORWARD
            Dir_Vectors[1] = new Vector3(-1, 0, 0); //BACK
            Dir_Vectors[2] = new Vector3(0, 1, 0); //LEFT
            Dir_Vectors[3] = new Vector3(0, -1, 0); //RIGHT
            Dir_Vectors[4] = new Vector3(0, 0, 1); //UP
            Dir_Vectors[5] = new Vector3(0, 0, -1); //DOWN
            Dir_Vectors[6] = new Vector3(0, 0, 0.1f); //UP_Nudge
            Dir_Vectors[7] = new Vector3(0, 0, 0.05f); //DOWN_Nudge     -- Small positive improves landing from hover
            Dir_Vectors[8] = new Vector3(2, 0, 0); //FORWARD*2
            Dir_Vectors[9] = new Vector3(-2, 0, 0); //BACK
            Dir_Vectors[10] = new Vector3(0, 6, 0); // LEFT_Nudge        -- Strafe nudge is faster than fwd/back nudges
            Dir_Vectors[11] = new Vector3(0, -6, 0); // RIGHT_Nudge     --
        }

        /// <summary>
        /// Mouselook camera walk direction array
        /// </summary>
        /// <returns>Vector array of camera directions</returns>
        private Vector3[] GetWalkDirectionVectors()
        {
            Vector3[] vector = new Vector3[MaxControlElements];
            vector[0] = new Vector3(m_CameraUpAxis.Z, 0, -m_CameraAtAxis.Z); //FORWARD
            vector[1] = new Vector3(-m_CameraUpAxis.Z, 0, m_CameraAtAxis.Z); //BACK
            vector[2] = new Vector3(0, 1, 0); //LEFT
            vector[3] = new Vector3(0, -1, 0); //RIGHT
            vector[4] = new Vector3(m_CameraAtAxis.Z, 0, m_CameraUpAxis.Z); //UP
            vector[5] = new Vector3(-m_CameraAtAxis.Z, 0, -m_CameraUpAxis.Z); //DOWN
            vector[6] = new Vector3(m_CameraAtAxis.Z, 0, m_CameraUpAxis.Z); //UP_Nudge
            vector[7] = new Vector3(-m_CameraAtAxis.Z, 0, -m_CameraUpAxis.Z); //DOWN_Nudge
            vector[8] = (new Vector3(m_CameraUpAxis.Z, 0f, -m_CameraAtAxis.Z) * 2); //FORWARD Nudge
            vector[9] = new Vector3(-m_CameraUpAxis.Z, 0f, m_CameraAtAxis.Z); //BACK Nudge
            vector[10] = new Vector3(0, 1, 0); //LEFT_Nudge
            vector[11] = new Vector3(0, -1, 0); //RIGHT_Nudge
            return vector;
        }

#endregion

        public uint GenerateClientFlags(UUID ObjectID)
        {
            return m_scene.Permissions.GenerateClientFlags(m_uuid, ObjectID, false);
        }

#region Status Methods

        /// <summary>
        /// This turns a child agent, into a root agent
        /// This is called when an agent teleports into a region, or if an
        /// agent crosses into this region from a neighbor over the border
        /// Returns the parent ID of the agent, captured while the posInfo was locked.
        /// </summary>
        public SceneObjectPart MakeRootAgent(Vector3 pos)
        {
            SceneObjectPart part = null;
            if (m_requestedSitTargetUUID != UUID.Zero)
                part = m_scene.GetSceneObjectPart(m_requestedSitTargetUUID);

            DumpDebug("MakeRootAgent", "n/a");
            m_log.DebugFormat(
                "[SCENE]: Upgrading child to root agent for {0} in {1}",
                Name, m_scene.RegionInfo.RegionName);

            //m_log.DebugFormat("[SCENE]: known regions in {0}: {1}", Scene.RegionInfo.RegionName, KnownChildRegionHandles.Count);

            m_scene.SetRootAgentScene(m_uuid);

            if (m_requestedSitTargetID == 0)
            {
                //interpolate
                if (_childAgentUpdateTime != 0)
                {
                    const float MAX_CROSSING_INTERP_SECS = 3f;

                    float timePassed = Math.Min((Util.GetLongTickCount() - _childAgentUpdateTime) / 1000.0f, MAX_CROSSING_INTERP_SECS);

                    pos = pos + (Velocity * timePassed);
                    _childAgentUpdateTime = 0;
                    Util.ForceValidRegionXYZ(ref pos);  // don't let interpolation initiate a second crossing
                }

                if (!Util.IsValidRegionXYZ(pos))
                {
                    Vector3 emergencyPos = new Vector3(128, 128, 128);

                    m_log.WarnFormat(
                        "[SCENE PRESENCE]: MakeRootAgent() was given an illegal position of {0} for avatar {1}, {2}.  Substituting {3}",
                        pos, Name, UUID, emergencyPos);

                    pos = emergencyPos;
                }

                float posZLimit = (float)m_scene.Heightmap[(int)pos.X, (int)pos.Y];
                float newPosZ = posZLimit + m_avHeight / 2;
                if (posZLimit >= (pos.Z - (m_avHeight / 2)) && !(Single.IsInfinity(newPosZ) || Single.IsNaN(newPosZ)))
                {
                    pos.Z = newPosZ;
                }

                SetAgentPositionInfo(null, true, pos, null, Vector3.Zero, m_velocity);

                // get a new localid
                SwapToRootAgent();
                m_isChildAgent = false;
                if (!IsBot)
                    m_scene.CommsManager.UserService.MakeLocalUser(m_uuid);

                if (m_appearance != null)
                {
                    if (m_appearance.AvatarHeight > 0)
                        SetHeight(m_appearance.AvatarHeight);
                }
                else
                {
                    m_log.ErrorFormat("[SCENE PRESENCE]: null appearance in MakeRoot in {0}", Scene.RegionInfo.RegionName);
                    // emergency; this really shouldn't happen
                    m_appearance = new AvatarAppearance(UUID);
                }
            }
            else
            {
                // get a new localid
                SwapToRootAgent();

                //avatar is coming in sitting on a group
                ContinueSitAsRootAgent(m_controllingClient, part, m_requestedSitTargetOffset);
            }

            return m_posInfo.Parent;
        }

        /// <summary>
        /// Gets a new local ID for us to become root and informs the scene manager of the swap
        /// </summary>
        private void SwapToRootAgent()
        {
            uint oldId = m_localId;
            m_localId = m_scene.AllocateLocalId();
            m_scene.SwapChildToRootAgent(UUID, oldId, m_localId);
        }

        // This exists for those callers who want to wrap makeRootAgent in a lock. 
        // So the stuff that can't be nested inside locks, or doesn't need to be in the lock, goes here.
        public void PostProcessMakeRootAgent(SceneObjectPart parent, bool isFlying)
        {
            // Now that all the presence members are updated, add the physicsActor if needed.
            if (parent == null)
            {
                AddToPhysicalScene(isFlying);
                if (m_forceFly)
                {
                    PhysicsActor.Flying = true;
                }
                else if (m_flyDisabled)
                {
                    PhysicsActor.Flying = false;
                }
            }

            //if we have attachments to rez, do it up
            if (m_serializedAttachmentData != null)
            {
                var engine = ProviderRegistry.Instance.Get<ISerializationEngine>();

                m_log.InfoFormat("[SCENE PRESENCE]: CompleteMovement: Rezzing {0} attachments for {1}",
                    m_serializedAttachmentData.Count, this.UUID);

                foreach (byte[] attData in m_serializedAttachmentData)
                {
                    SceneObjectGroup attachment = engine.SceneObjectSerializer.DeserializeGroupFromBytes(attData);
                    if (m_scene.AddSceneObjectFromOtherRegion(attachment.UUID, attachment, (m_locomotionFlags & AgentLocomotionFlags.Teleport) != 0))
                    {
                        UUID itemID = attachment.GetFromItemID();
                        UUID assetID = attachment.UUID;

                        if (!attachment.IsTempAttachment)
                        {
                            m_appearance.SetAttachment(attachment.AttachmentPoint, false, itemID, assetID);
                        }

                        attachment.CreateScriptInstances(0, ScriptStartFlags.FromCrossing, m_scene.DefaultScriptEngine, (int)ScriptStateSource.PrimData, null);
                    }
                }

                m_serializedAttachmentData = null;
            }

            List<ScenePresence> AnimAgents = m_scene.GetScenePresences();
            foreach (ScenePresence p in AnimAgents)
            {
                if (p != this)
                    p.SendAnimPackToClient(ControllingClient);
            }

            ClearSceneView();

            m_scene.EventManager.TriggerOnMakeRootAgent(this);
        }

        private void ClearSceneView()
        {
            foreach (ScenePresence sp in Scene.GetScenePresences())
                sp.SceneView.ClearFromScene(this);
            SceneView.ClearScene();
        }

        private void ContinueSitAsRootAgent(IClientAPI client, SceneObjectPart part, Vector3 offset)
        {
            Quaternion sitOrientation = Quaternion.Identity;

            DumpDebug("ContinueSitAsRootAgent", "n/a");

            if (part != null)
            {
                lock (m_posInfo)
                {
                    SceneObjectGroup group = part.ParentGroup;
                    SitTargetInfo sitInfo = group.SitTargetForPart(part.UUID);

                    part.AddSeatedAvatar(this, false);
                    sitOrientation = sitInfo.Rotation;

                    m_requestedSitTargetUUID = part.UUID;
                    m_requestedSitTargetID = part.LocalId;

                    if (m_avatarMovesWithPart)
                    {
                        Vector3 newPos = sitInfo.Offset;
                        newPos += m_sitTargetCorrectionOffset;
                        m_bodyRot = sitInfo.Rotation;
                        //Rotation = sitTargetOrient;
                        SetAgentPositionInfo(null, true, newPos, part, part.AbsolutePosition, Vector3.Zero);
                    }
                }
                //m_animPersistUntil = 0;    // abort any timed animation

                // Avatar has arrived on prim
                int avatarsRemainingOnPrim = part.ParentGroup.RidingAvatarArrivedFromOtherSim();
                if (avatarsRemainingOnPrim > 0)
                {
                    m_log.InfoFormat("[SCENE PRESENCE]: {0} Recognizing incoming avatar {1} seated on {2} ({3} remain)",
                        Scene.RegionInfo.RegionName, this.UUID.ToString(), part.ParentGroup.Name, part.ParentGroup.AvatarsToExpect);
                }

                m_scene.EventManager.TriggerOnCrossedAvatarReady(part, this.UUID);

                //mitigation for client not getting the required immediate update for crossing objects
                //part.ParentGroup.SendFullUpdateToClientImmediate(this.ControllingClient);

                // Trigger any remaining events that rely on the avatar being present.
                if (!part.ParentGroup.IsAttachment)
                    if (avatarsRemainingOnPrim == 0)
                        part.ParentGroup.TriggerScriptChangedEvent(Changed.REGION);

                if (ControllingClient.DebugCrossings)
                {
                    ulong elapsedMs = (Util.GetLongTickCount() - part.ParentGroup.TimeReceived);
                    string msg = (elapsedMs / 1000.0f).ToString("0.000") + " seconds to confirm seated on object  for " + this.Name;
                    m_log.Info("[CROSSING]: " + msg);
                    MessageToUserFromServer(msg);
                }
            }
            else
            {
                m_log.ErrorFormat("[SCENE PRESENCE]: ContinueSitAsRootAgent could not find seated prim {0} for agent {1}", part.UUID.ToString(), client.AgentId.ToString());
            }
        }

        /// <summary>
        /// This turns a root agent into a child agent
        /// when an agent departs this region for a neighbor, this gets called.
        ///
        /// It doesn't get called for a teleport.  Reason being, an agent that
        /// teleports out may not end up anywhere near this region
        /// </summary>
        public void MakeChildAgent(ulong destinationRegionHandle)
        {
            DumpDebug("MakeChildAgent", "n/a");
            m_log.Info("[SCENE]: " + Scene.RegionInfo.RegionName + ": MakeChildAgent...");

            m_animations.Clear(m_scene.AvatarIsInTransitOnPrim(UUID));

            // Clear controls in the child SP. (They'll be set again if the root agent returns, if needed.
            lock (m_scriptedcontrols)
            {
                m_scriptedcontrols.Clear();
                IgnoredControls = ScriptControlled.CONTROL_ZERO;
            }

//            m_log.DebugFormat(
//                 "[SCENE PRESENCE]: Downgrading root agent {0}, {1} to a child agent in {2}",
//                 Name, UUID, m_scene.RegionInfo.RegionName);

            // Don't zero out the velocity since this can cause problems when an avatar is making a region crossing,
            // depending on the exact timing.  This shouldn't matter anyway since child agent positions are not updated.
            //Velocity = Vector3.Zero;

            RemoveFromPhysicalScene();
            m_requestedSitTargetID = 0;
            m_requestedSitTargetUUID = UUID.Zero;
            lock (m_posInfo)
            {
                Vector3 restorePos = m_posInfo.Parent == null ? AbsolutePosition : m_posInfo.m_parentPos;
                IsFullyInRegion = false;
                m_isChildAgent = true;
                m_posInfo.Position = restorePos;
                m_posInfo.Parent = null;
                m_posInfo.m_parentPos = Vector3.Zero;
                m_scene.SwapRootAgentCount(true);
                currentParcelUUID = UUID.Zero;  // so that if the agent reenters this region, it recognizes it as a parcel change.
                if (!IsBot)
                    m_scene.CommsManager.UserService.UnmakeLocalUser(m_uuid);
            }
            m_scene.EventManager.TriggerOnMakeChildAgent(this);

            ClearSceneView();
        }

        /// <summary>
        /// Removes physics plugin scene representation of this agent if it exists.
        /// </summary>
        public void RemoveFromPhysicalScene()
        {
            DumpDebug("RemoveFromPhysicalScene", "n/a");
            Velocity = Vector3.Zero; 
            PhysicsActor pa = PhysicsActor;
            if (pa != null)
            {
                pa.OnRequestTerseUpdate -= SendTerseUpdateToAllClients;
                pa.OnPositionUpdate -= new PositionUpdate(m_physicsActor_OnPositionUpdate);
                m_scene.PhysicsScene.RemoveAvatar(pa);
                pa.UnSubscribeEvents();
                pa.OnCollisionUpdate -= PhysicsCollisionUpdate;
                PhysicsActor = null;
            }
        }

        public void VerifyInPhysicalScene(bool isFlying)
        {
            if (!IsChildAgent)
                if (PhysicsActor == null)
                    AddToPhysicalScene(isFlying);
        }

        /// <summary>
        ///
        /// </summary>
        /// <param name="pos"></param>
        public void Teleport(Vector3 pos)
        {
            Box boundingBox = GetBoundingBox(false);
            float zmin = (float)Scene.Heightmap.CalculateHeightAt(pos.X, pos.Y);
            if (pos.Z < zmin + (boundingBox.Extent.Z / 2))
                pos.Z = zmin + (boundingBox.Extent.Z / 2);
            Velocity = Vector3.Zero;
            AbsolutePosition = pos;

            SendTerseUpdateToAllClients();
        }

        public void TeleportWithMomentum(Vector3 pos)
        {
            AbsolutePosition = pos;

            SendTerseUpdateToAllClients();
        }

        /// <summary>
        ///
        /// </summary>
        public void StopMovement()
        {
        }

        public void StopFlying()
        {
            // It turns out to get the agent to stop flying, you have to feed it stop flying velocities
            // and send a full object update.
            // There's no message to send the client to tell it to stop flying

            m_animPersistUntil = 0;    // abort any timed animation
            TrySetMovementAnimation("LAND");
            SceneView.SendFullUpdateToAllClients();
        }

#endregion

#region Event Handlers

        /// <summary>
        /// Sets avatar height in the physics plugin
        /// </summary>
        public void SetHeight(float height)
        {
            m_avHeight = height;
            var pa = PhysicsActor;
            if (pa != null && !IsChildAgent)
            {
                pa.Size = new Vector3(0f, 0f, m_avHeight);
            }
        }

        public void MessageToUserFromServer(string msg)
        {
            Scene.SimChat(msg, ChatTypeEnum.Direct, 0, Vector3.Zero, this.Scene.RegionInfo.RegionName, UUID.Zero, this.UUID, UUID.Zero, false);
        }

        public void ConfirmHandoff(bool fromViewer)
        {
            ulong elapsedMs = (Util.GetLongTickCount() - m_callbackTime);
            string callbackURI;
            //m_log.Error(">>>>>>>>>> CONFIRM HANDOFF of "+this.Name+" fromViewer="+fromViewer.ToString());

            // There's a race between a fast viewer response and the server response. 
            // Server will almost always come in first but on a local test server it might not.
            lock (m_callbackLock)
            {
                // only send the release from one thread.
                callbackURI = m_callbackURI;
                m_callbackURI = null;
            }

            if (!String.IsNullOrEmpty(callbackURI))
            {
                m_log.WarnFormat("[SCENE PRESENCE]: Releasing agent for {0} in URI {1}", this.Name, callbackURI);
                Scene.SendReleaseAgent(m_rootRegionHandle, UUID, callbackURI);
            }
            if (ControllingClient.DebugCrossings && fromViewer && (m_callbackTime != 0))
            {
                string elapsed = (elapsedMs / 1000.0).ToString("0.000");
                string msg = elapsed + " seconds to confirm crossing complete for " + this.Name;
                m_log.Info("[CROSSING]: "+msg);
                MessageToUserFromServer(msg);
            }
        }

        /// <summary>
        /// Complete Avatar's movement into the region
        /// </summary>
        public void CompleteMovement()
        {
            int completeMovementStart = Environment.TickCount;
            try
            {
                m_log.InfoFormat("[SCENE PRESENCE]: CompleteMovement received for {0} ({1}) in region {2}", UUID.ToString(), Name, Scene.RegionInfo.RegionName);
                DumpDebug("CompleteMovement", "n/a");

                Vector3 look = Velocity;
                if (m_isChildAgent)
                {
                    Vector3 pos;
                    bool flying;
                    SceneObjectPart parent = null;
                    if (m_requestedSitTargetID != 0)
                        parent = Scene.GetSceneObjectPart(m_requestedSitTargetID);

                    lock (m_posInfo)
                    {
                        IsFullyInRegion = false;
                        m_isChildAgent = false;
                        flying = ((m_AgentControlFlags & (uint)AgentManager.ControlFlags.AGENT_CONTROL_FLY) != 0);
                        // m_log.Warn("[SCENE PRESENCE]: CompleteMovement, flying=" + flying.ToString());

                        pos = AbsolutePosition;
                        if (parent == null)
                        {
<<<<<<< HEAD
                            // now make it all consistent with updated parent ID while inside the lock
                            SetAgentPositionInfo(null, true, m_sitTargetCorrectionOffset, parent, pos, m_velocity);
=======
                            // not already marked seated, check for sitting
                            if (AvatarMovesWithPart && (m_requestedSitTargetID != 0))
                            {
                                // now make it all consistent with updated parent ID while inside the lock
                                SetAgentPositionInfo(null, true, m_sitTargetCorrectionOffset, parent, pos, m_velocity);
                            }
>>>>>>> 2da9b423
                        }
                    }

                    parent = MakeRootAgent(pos);

                    // Release the lock before calling PostProcessMakeRootAgent, it calls functions that use lock
<<<<<<< HEAD
                    PostProcessMakeRootAgent(parent, m_flying);
=======
                    PostProcessMakeRootAgent(parent, flying);
>>>>>>> 2da9b423
                    ConfirmHandoff(true);
                    //m_log.DebugFormat("[SCENE PRESENCE]: Completed movement");
                }

                m_controllingClient.MoveAgentIntoRegion(m_regionInfo, AbsolutePosition, look);

                Util.FireAndForget(delegate(object o)
                {
                    int triggerOnCompletedMovementToNewRegionStart = Environment.TickCount;

                    try
                    {
                        Scene.CommsManager.UserService.GetUserProfile(this.UUID, true);  // force a cache refresh
                        IsFullyInRegion = true;
                        SendInitialData();
                        Scene.EventManager.TriggerOnCompletedMovementToNewRegion(this);
                    }
                    finally
                    {
                        m_log.DebugFormat("[SCENE PRESENCE]: TriggerOnCompletedMovementToNewRegion {0} ms", Environment.TickCount - triggerOnCompletedMovementToNewRegionStart);
                    }
                    Thread.Sleep(250);
                    m_scene.LandChannel.RefreshParcelInfo(m_controllingClient, true);
                });
            }
            finally
            {
                m_log.DebugFormat("[SCENE PRESENCE]: CompleteMovement {0} ms", Environment.TickCount - completeMovementStart);
            }
        }

        /// <summary>
        /// Do everything required once a client completes its movement into a region
        /// </summary>
        public void SendInitialData()
        {
            // Moved this into CompleteMovement to ensure that m_appearance is initialized before
            // the inventory arrives
            // m_scene.GetAvatarAppearance(m_controllingClient, out m_appearance);

            if (!IsBot)
                SendAvatarData(ControllingClient, true);
            SceneView.SendInitialFullUpdateToAllClients();
            SendAnimPack();
        }

        public void FilterAgentUpdate(IClientAPI remoteClient, OpenMetaverse.Packets.AgentUpdatePacket.AgentDataBlock x)
        {
            bool update;

            if (m_lastAgentUpdate != null)
            {
                // These should be ordered from most-likely to
                // least likely to change. I've made an initial
                // guess at that.
                update =
                   (
                    (m_moveToPositionInProgress) ||
                    (Util.NotEquals(x.BodyRotation, m_lastAgentUpdate.BodyRotation, Util.DefaultComparePrecision)) ||
                    (Util.NotEquals(x.CameraAtAxis, m_lastAgentUpdate.CameraAtAxis, Util.DefaultComparePrecision)) ||
                    (Util.NotEquals(x.CameraCenter, m_lastAgentUpdate.CameraCenter, Util.DefaultComparePrecision)) ||
                    (Util.NotEquals(x.CameraLeftAxis, m_lastAgentUpdate.CameraLeftAxis, Util.DefaultComparePrecision)) ||
                    (Util.NotEquals(x.CameraUpAxis, m_lastAgentUpdate.CameraUpAxis, Util.DefaultComparePrecision)) ||
                    (x.ControlFlags != m_lastAgentUpdate.ControlFlags) ||
                    (Util.NotEquals(x.Far, m_lastAgentUpdate.Far, Util.DefaultComparePrecision)) ||
                    (x.Flags != m_lastAgentUpdate.Flags) ||
                    (x.State != m_lastAgentUpdate.State) ||
                    (Util.NotEquals(x.HeadRotation, m_lastAgentUpdate.HeadRotation, Util.DefaultComparePrecision)) ||
                    (x.SessionID != m_lastAgentUpdate.SessionID) ||
                    (x.AgentID != m_lastAgentUpdate.AgentID)
                   );
            }
            else
            {
                update = true;
            }

            if (update)
            {
                // m_log.WarnFormat("[SCENE PRESENCE]: AgentUpdate: {0} {1} {2} {3} {4}", this.Name, x.Flags.ToString("X2"), x.ControlFlags.ToString("X8"), x.State.ToString(), this.Velocity.ToString());
                AgentUpdateArgs arg = new AgentUpdateArgs();
                arg.AgentID = x.AgentID;
                arg.BodyRotation = x.BodyRotation;
                arg.CameraAtAxis = x.CameraAtAxis;
                arg.CameraCenter = x.CameraCenter;
                arg.CameraLeftAxis = x.CameraLeftAxis;
                arg.CameraUpAxis = x.CameraUpAxis;
                arg.ControlFlags = x.ControlFlags;
                arg.Far = x.Far;
                arg.Flags = x.Flags;
                arg.HeadRotation = x.HeadRotation;
                arg.SessionID = x.SessionID;
                arg.State = x.State;

                m_lastAgentUpdate = arg; // save this set of arguments for nexttime
                HandleAgentUpdate(remoteClient, arg);
            }
        }

        public Box GetBoundingBox(bool isRelative)
        {
            Vector3 center;
            Vector3 size;
            if (Animations.DefaultAnimation.AnimID == AnimationSet.Animations.AnimsUUID["SIT_GROUND_CONSTRAINED"])
            {
                // This is for ground sitting avatars
                float height = Appearance.AvatarHeight / 2.66666667f;
                size = new Vector3(0.675f, 0.9f, height);
                center = new Vector3(0.0f, 0.0f, -height);
            }
            else
            {
                // This is for standing/flying avatars
                size = new Vector3(0.45f, 0.6f, Appearance.AvatarHeight);
                center = Vector3.Zero;
            }
            if (!isRelative)
            {
                PositionInfo info = GetPosInfo();
                center += info.Position;
            }

            return new Box(center, size);
        }

        public bool IsAtTarget(Vector3 target, float tolerance)
        {
            Box shell = this.GetBoundingBox(false);
            Vector3 size = shell.Size;
            size.X += tolerance;
            size.Y += tolerance;
            size.Z += tolerance;
            shell = new Box(shell.Center, size);

            return shell.ContainsPoint(target);
        }

        public bool IsAtTarget(Vector3 target)
        {
            return IsAtTarget(target, MOVE_TO_TARGET_TOLERANCE * 2.0f);
        }

        /// <summary>
        /// This is the event handler for client movement.   If a client is moving, this event is triggering.
        /// </summary>
        public void HandleAgentUpdate(IClientAPI remoteClient, AgentUpdateArgs agentData)
        {
            bool recoverPhysActor = false;
            if (m_isChildAgent)
            {
                //m_log.Warn("[CROSSING]: HandleAgentUpdate from child agent ignored "+agentData.AgentID.ToString());
                return;
            }
            if (IsInTransit)
            {
                // m_log.Error("[CROSSING]: AgentUpdate called during transit! Ignored.");
                return;
            }

            SceneObjectPart part = m_posInfo.Parent;
            EntityBase.PositionInfo posInfo = GetPosInfo();
            if (part != null)
            {   // sitting on a prim
                if (part.ParentGroup.InTransit)
                {
                    // m_log.Warn("[CROSSING]: AgentUpdate called during prim transit! Ignored.");
                    return;
                }
            }

            if (!posInfo.Position.IsFinite())
            {
                RemoveFromPhysicalScene();
                m_log.Error("[SCENE PRESENCE]: NonFinite Avatar position detected... Reset Position. Mantis this please. Error# 9999902");

                if (m_LastFinitePos.IsFinite())
                {
                    SetAgentPositionInfo(false, m_LastFinitePos, posInfo.Parent, Vector3.Zero, Vector3.Zero);
                }
                else
                {
                    Vector3 emergencyPos = new Vector3(127.0f, 127.0f, 127.0f);
                    SetAgentPositionInfo(false, emergencyPos, posInfo.Parent, Vector3.Zero, Vector3.Zero);
                    m_log.Error("[SCENE PRESENCE]: NonFinite Avatar position detected... Reset Position. Mantis this please. Error# 9999903");
                }

                AddToPhysicalScene(false);
            }
            else
            {
                m_LastFinitePos = m_posInfo.Position;
            }

            m_perfMonMS = Environment.TickCount;

            uint flags = agentData.ControlFlags;
            Quaternion bodyRotation = agentData.BodyRotation;

            // Camera location in world.  We'll need to raytrace
            // from this location from time to time.

            bool doCullingCheck = false;
            if (m_sceneView != null && m_sceneView.UseCulling)
            {
                if (!m_sceneView.NeedsFullSceneUpdate && (Environment.TickCount - m_lastCullCheckMS) > 0 &&
                    Vector3.DistanceSquared(agentData.CameraCenter, m_lastCameraCenter) > m_sceneView.DistanceBeforeCullingRequired * m_sceneView.DistanceBeforeCullingRequired)
                {
                    //Check for new entities that we may now be able to see with this camera movement
                    m_lastCameraCenter = agentData.CameraCenter;
                    doCullingCheck = true;
                }
                else if (!m_sceneView.NeedsFullSceneUpdate && agentData.Far > m_DrawDistance)
                {
                    //Check to see if the draw distance has gone up
                    doCullingCheck = true;
                }
                //Do a culling check, if required
                if (doCullingCheck)
                {
                    m_sceneView.CheckForDistantEntitiesToShow();
                    //Also tell all child regions about the change
                    SendChildAgentUpdate();
                    m_lastCullCheckMS = Environment.TickCount + 1000;//Only do the camera check at the most once a sec
                }
            }



            m_CameraCenter = agentData.CameraCenter;

            // Use these three vectors to figure out what the agent is looking at
            // Convert it to a Matrix and/or Quaternion
            m_CameraAtAxis = agentData.CameraAtAxis;
            m_CameraLeftAxis = agentData.CameraLeftAxis;
            m_CameraUpAxis = agentData.CameraUpAxis;


            // check if the Agent's Draw distance setting has changed
            if (m_DrawDistance != agentData.Far)
            {
                m_DrawDistance = agentData.Far;
                m_remotePresences.HandleDrawDistanceChanged((uint)agentData.Far);
            }

            if ((flags & (uint) AgentManager.ControlFlags.AGENT_CONTROL_STAND_UP) != 0)
            {
                StandUp(null, false, true);
            }

            m_mouseLook = (flags & (uint) AgentManager.ControlFlags.AGENT_CONTROL_MOUSELOOK) != 0;

            m_leftButtonDown = (flags & (uint)AgentManager.ControlFlags.AGENT_CONTROL_LBUTTON_DOWN) != 0;

            lock (m_scriptedcontrols)
            {
                if (m_scriptedcontrols.Count > 0)
                {
                    SendControlToScripts(flags);
                    flags = RemoveIgnoredControls(flags, IgnoredControls);
                }
            }

            PhysicsActor physActor = PhysicsActor;

            m_AgentControlFlags = flags;
            m_headrotation = agentData.HeadRotation;
            m_state = (AgentState)agentData.State;

            if (physActor == null)
            {
                Velocity = Vector3.Zero;
                return;
            }

            if (m_autopilotMoving)
                CheckAtSitTarget();

            if ((flags & (uint) AgentManager.ControlFlags.AGENT_CONTROL_SIT_ON_GROUND) != 0)
            {
                m_animPersistUntil = 0;    // abort any timed animation
                TrySetMovementAnimation("SIT_GROUND_CONSTRAINED");
                m_sittingGround = true;
            }
            // In the future, these values might need to go global.
            // Here's where you get them.

            if (m_allowMovement)
            {
                bool update_movementflag = false;
                bool update_rotation = false;
                bool DCFlagKeyPressed = false;
                Vector3 agent_control_v3 = Vector3.Zero;

                // Update the physactor's rotation. This communicates the rotation to the character controller.
                physActor.Rotation = bodyRotation;

                bool oldflying = physActor.Flying;

                if (m_forceFly)
                    physActor.Flying = true;
                else if (m_flyDisabled)
                    physActor.Flying = false;
                else
                    physActor.Flying = ((flags & (uint)AgentManager.ControlFlags.AGENT_CONTROL_FLY) != 0);

                if (physActor.Flying != oldflying)
                {
                    update_movementflag = true;

                    if (physActor.Flying && physActor.CollidingGround)
                    {
                        physActor.AddForce(new Vector3(0f, 0f, FLY_LAUNCH_FORCE) * physActor.Mass, ForceType.GlobalLinearImpulse);
                    }
                }

                if (bodyRotation != m_bodyRot)
                {
                    m_bodyRot = bodyRotation;
                    update_rotation = true;
                }

                if (m_posInfo.Parent != null)
                {
                    // abort any automated movement
                    m_moveToPositionTarget = Vector3.Zero;
                    m_moveToPositionInProgress = false;
                    update_movementflag = true;
                }
                else
                {
                
                    bool bAllowUpdateMoveToPosition = false;
                    bool bResetMoveToPosition = false;

                    Vector3[] dirVectors;

                    // use camera up angle when in mouselook and not flying or when holding the left mouse button down and not flying
                    // this prevents 'jumping' in inappropriate situations.
                    if ((m_mouseLook || m_leftButtonDown) && !physActor.Flying)
                        dirVectors = GetWalkDirectionVectors();
                    else
                        dirVectors = Dir_Vectors;

                    bool nudgeStarted = false;
                    for (int i=0; i<Dir_Flags.Length; ++i)
                    {
                        Dir_ControlFlags DCF = Dir_Flags[i];

                        if ((flags & (uint) DCF) != 0)
                        {
                            bResetMoveToPosition = true;
                            DCFlagKeyPressed = true;
                            agent_control_v3 += dirVectors[i];
                            
                            if ((m_movementflag & (uint) DCF) == 0)
                            {
                                m_movementflag += (uint)DCF & PrimaryMovements;   // This is an abomination.
                                update_movementflag = true;

                                // The viewers do not send up or down nudges.
                                if ((DCF & Dir_ControlFlags.DIR_CONTROL_FLAG_FORWARD_NUDGE) != 0 ||
                                    (DCF & Dir_ControlFlags.DIR_CONTROL_FLAG_REVERSE_NUDGE) != 0 ||
                                    (DCF & Dir_ControlFlags.DIR_CONTROL_FLAG_DOWN_NUDGE) != 0 ||
                                    (DCF & Dir_ControlFlags.DIR_CONTROL_FLAG_LEFT_NUDGE) != 0 ||
                                    (DCF & Dir_ControlFlags.DIR_CONTROL_FLAG_RIGHT_NUDGE) != 0
                                   )
                                {
                                    //when we start a nudge, we let it run for a period of time and then cancel the force
                                    _nudgeStart = (uint)Environment.TickCount;
                                    if ((DCF & Dir_ControlFlags.DIR_CONTROL_FLAG_LEFT_NUDGE) != 0 ||
                                        (DCF & Dir_ControlFlags.DIR_CONTROL_FLAG_RIGHT_NUDGE) != 0)
                                        _nudgeDuration = NUDGE_DURATION_LR;
                                    else
                                        _nudgeDuration = NUDGE_DURATION_AT;

                                    nudgeStarted = true;
                                }
                                else
                                {
                                    if (!nudgeStarted) _nudgeStart = 0;
                                }

                                if (((DCF & Dir_ControlFlags.DIR_CONTROL_FLAG_UP) != 0) && physActor.CollidingGround && !physActor.Flying)
                                {
                                    //begin a jump
                                    physActor.AddForce(new Vector3(0.0f, 0.0f, JUMP_FORCE) * physActor.Mass, ForceType.LocalLinearImpulse);
                                }
                            }
                        }
                        else
                        {
                            if ((m_movementflag & (uint) DCF) != 0)
                            {
                                m_movementflag -= (uint) DCF & PrimaryMovements;  // This is an abomination.
                                update_movementflag = true;
                                if (!nudgeStarted) _nudgeStart = 0;
                            }
                            else
                            {
                                bAllowUpdateMoveToPosition = true;
                            }
                        }
                    }

                    //Paupaw:Do Proper PID for Autopilot here
                    if (bResetMoveToPosition)
                    {
                        m_moveToPositionTarget = Vector3.Zero;
                        m_moveToPositionInProgress = false;
                        update_movementflag = true;
                        bAllowUpdateMoveToPosition = false;
                    }

                    if (bAllowUpdateMoveToPosition && (m_moveToPositionInProgress && !m_autopilotMoving))
                    {
                        //Check the error term of the current position in relation to the target position
                        if (IsAtTarget(m_moveToPositionTarget))
                        {
                            // we are close enough to the target
                            m_moveToPositionTarget = Vector3.Zero;
                            m_moveToPositionInProgress = false;
                            update_movementflag = true;
                        }
                        else
                        {
                            try
                            {
                                // move avatar in 3D at one meter/second towards target, in avatar coordinate frame.
                                // This movement vector gets added to the velocity through AddNewMovement().
                                // Theoretically we might need a more complex PID approach here if other 
                                // unknown forces are acting on the avatar and we need to adaptively respond
                                // to such forces, but the following simple approach seems to works fine.
                                Vector3 LocalVectorToTarget =
                                    (m_moveToPositionTarget - AbsolutePosition) // vector from cur. pos to target in global coords
                                    * Matrix4.CreateFromQuaternion(Quaternion.Inverse(bodyRotation)); // change to avatar coords
                                LocalVectorToTarget.Normalize();
                                agent_control_v3 += LocalVectorToTarget;

                                Vector3 movementPush = (m_moveToPositionTarget - AbsolutePosition);
                                movementPush.Normalize();
                                movementPush.Z *= physActor.Mass;
                                if (physActor.IsColliding)
                                    movementPush.Z *= FLY_LAUNCH_FORCE;
                                physActor.AddForce(movementPush, ForceType.GlobalLinearImpulse);

                                // update avatar movement flags. the avatar coordinate system is as follows:
                                //
                                //                        +X (forward)
                                //
                                //                        ^
                                //                        |
                                //                        |
                                //                        |
                                //                        |
                                //     (left) +Y <--------o--------> -Y
                                //                       avatar
                                //                        |
                                //                        |
                                //                        |
                                //                        |
                                //                        v
                                //                        -X
                                //

                                // based on the above avatar coordinate system, classify the movement into 
                                // one of left/right/back/forward.
                                if (LocalVectorToTarget.Y > 0)//MoveLeft
                                {
                                    m_movementflag += (uint)Dir_ControlFlags.DIR_CONTROL_FLAG_LEFT;
                                    update_movementflag = true;
                                }
                                else if (LocalVectorToTarget.Y < 0) //MoveRight
                                {
                                    m_movementflag += (uint)Dir_ControlFlags.DIR_CONTROL_FLAG_RIGHT;
                                    update_movementflag = true;
                                }
                                if (LocalVectorToTarget.X < 0) //MoveBack
                                {
                                    m_movementflag += (uint)Dir_ControlFlags.DIR_CONTROL_FLAG_BACK;
                                    update_movementflag = true;
                                }
                                else if (LocalVectorToTarget.X > 0) //Move Forward
                                {
                                    m_movementflag += (uint)Dir_ControlFlags.DIR_CONTROL_FLAG_FORWARD;
                                    update_movementflag = true;
                                }
                                if (LocalVectorToTarget.Z > 0) //Up
                                {
                                    // Don't set these flags for up - doing so will make the avatar
                                    // keep trying to jump even if walking along level ground.
                                    // m_movementflag += (uint)Dir_ControlFlags.DIR_CONTROL_FLAG_UP;
                                    update_movementflag = true;
                                }
                                else if (LocalVectorToTarget.Z < 0) //Down
                                {
                                    // Don't set these flags for down - doing so will make the avatar crouch.
                                    // m_movementflag += (uint)Dir_ControlFlags.DIR_CONTROL_FLAG_DOWN;
                                    update_movementflag = true;
                                }
                            }
                            catch (Exception)
                            {

                                //Avoid system crash, can be slower but...
                            }

                        }
                    }

                    // Determine whether the user has said to stop and the agent is not sitting.
                    physActor.SetAirBrakes = (m_AgentControlFlags & (uint)AgentManager.ControlFlags.AGENT_CONTROL_STOP) != 0 && !IsInTransitOnPrim && !m_moveToPositionInProgress;

                }
                
                // Cause the avatar to stop flying if it's colliding
                // with something with the down arrow pressed.

                // Only do this if we're flying
                if (physActor != null && physActor.Flying && !m_forceFly)
                {
                    // Are the landing controls requirements filled?
                    bool controlland = (((flags & (uint) AgentManager.ControlFlags.AGENT_CONTROL_UP_NEG) != 0) ||
                                        ((flags & (uint) AgentManager.ControlFlags.AGENT_CONTROL_NUDGE_UP_NEG) != 0));

                    // Are the collision requirements fulfilled?
                    bool colliding = (physActor.CollidingGround == true);

                    if (physActor.Flying && colliding && controlland)
                    {
                        StopFlying();
                    }
                }

                if (m_newPhysActorNeedsUpdate && physActor != null)
                    update_movementflag = true;

                if (!m_sittingGround && (update_movementflag || (update_rotation && DCFlagKeyPressed)))
                {
                    AddNewMovement(agent_control_v3, bodyRotation);

                    if (update_movementflag)
                        UpdateMovementAnimations();

                    if (physActor != null)
                        m_newPhysActorNeedsUpdate = false;
                }
                else if (update_rotation)
                {
                    //avatar is spinning with no other changes
//                    m_log.WarnFormat("[SP]: HandleAgentUpdate: Sending terse update vel={0}",this.Velocity);
                    SendTerseUpdateToAllClients();
                }
            }

            m_scene.EventManager.TriggerOnClientMovement(this);

            m_scene.StatsReporter.AddAgentTime(Environment.TickCount - m_perfMonMS);
        }

        public void DoAutoPilot(uint not_used, Vector3 Pos, IClientAPI remote_client)
        {
            if (IsChildAgent || IsInTransit)
            {
                m_log.Info("[SCENE PRESENCE]: DoAutoPilot: Request from child agent ignored - " + this.UUID.ToString());
                return;
            }

            //m_log.Debug("[SCENE PRESENCE]: DoAutoPilot: Auto-move " + this.UUID.ToString() + " to " + Pos.ToString());
            m_autopilotMoving = true;
            m_autoPilotTarget = Pos;
            m_sitAtAutoTarget = false;
            PrimitiveBaseShape proxy = PrimitiveBaseShape.Default;
            //proxy.PCode = (byte)PCode.ParticleSystem;

            proxyObjectGroup = new SceneObjectGroup(UUID, Pos, Rotation, proxy, false);
            proxyObjectGroup.AttachToScene(m_scene, false);
            
            // Commented out this code since it could never have executed, but might still be informative.
//            if (proxyObjectGroup != null)
//            {
                proxyObjectGroup.SendGroupFullUpdate(PrimUpdateFlags.ForcedFullUpdate);
                remote_client.SendSitResponse(proxyObjectGroup.UUID, Vector3.Zero, Quaternion.Identity, true, Vector3.Zero, Vector3.Zero, false);
                m_scene.DeleteSceneObject(proxyObjectGroup, false);
//            }
//            else
//            {
//                m_autopilotMoving = false;
//                m_autoPilotTarget = Vector3.Zero;
//                ControllingClient.SendAlertMessage("Autopilot cancelled");
//            }
        }

        public void DoMoveToPosition(Object sender, string method, List<String> args)
        {
            if (m_isChildAgent)
            {
                m_log.Info("[SCENE PRESENCE]: DoMoveToPosition: Request from child agent ignored - " + this.UUID.ToString());
                return;
            }
            try
            {
                float locx = 0f;
                float locy = 0f;
                float locz = 0f;
                uint regionX = 0;
                uint regionY = 0;
                try
                {
                    Utils.LongToUInts(Scene.RegionInfo.RegionHandle, out regionX, out regionY);
                    locx = Convert.ToSingle(args[0]) - (float)regionX;
                    locy = Convert.ToSingle(args[1]) - (float)regionY;
                    locz = Convert.ToSingle(args[2]);
                }
                catch (InvalidCastException)
                {
                    m_log.Error("[SCENE PRESENCE]: Invalid autopilot request");
                    return;
                }
                m_moveToPositionInProgress = true;
                m_moveToPositionTarget = new Vector3(locx, locy, locz);
            }
            catch (Exception ex)
            {
                //Why did I get this error?
                m_log.Error("[SCENE PRESENCE]: DoMoveToPosition" + ex);
            }
        }

        public void StopMoveToTarget()
        {
            m_moveToPositionInProgress = false;
            m_moveToPositionTarget = Vector3.Zero;
        }

        private void CheckAtSitTarget()
        {
            // m_log.Debug("[SCENE PRESENCE]: " + Util.GetDistanceTo(AbsolutePosition, m_autoPilotTarget).ToString());
            if (Util.GetDistanceTo(AbsolutePosition, m_autoPilotTarget) <= 1.5)
            {
                if (m_sitAtAutoTarget)
                {
                    SceneObjectPart part = m_scene.GetSceneObjectPart(m_requestedSitTargetUUID);
                    if (part != null)
                    {
                        lock (m_posInfo)
                        {
                            if (m_posInfo.Parent != null)
                            {
                                m_log.ErrorFormat("[SCENE PRESENCE]: CheckAtSitTarget {0} while already sitting on {1}.", m_autoPilotTarget.ToString(), m_posInfo.Parent.UUID.ToString());
                            }
                            else
                            {
                                m_requestedSitTargetUUID = UUID.Zero;
                                m_requestedSitTargetID = 0;
                                SetAgentPositionInfo(null, false, part.AbsolutePosition, null, Vector3.Zero, m_velocity);
                            }
                        }
                        SceneView.SendFullUpdateToAllClients();
                    }
                }
                    /*
                else
                {
                    //ControllingClient.SendAlertMessage("Autopilot cancelled");
                    //SendTerseUpdateToAllClients();
                    //PrimitiveBaseShape proxy = PrimitiveBaseShape.Default;
                    //proxy.PCode = (byte)PCode.ParticleSystem;
                    ////uint nextUUID = m_scene.NextLocalId;

                    //proxyObjectGroup = new SceneObjectGroup(m_scene, m_scene.RegionInfo.RegionHandle, UUID, nextUUID, m_autoPilotTarget, Quaternion.Identity, proxy);
                    //if (proxyObjectGroup != null)
                    //{
                        //proxyObjectGroup.SendGroupFullUpdate();
                        //ControllingClient.SendSitResponse(UUID.Zero, m_autoPilotTarget, Quaternion.Identity, true, Vector3.Zero, Vector3.Zero, false);
                        //m_scene.DeleteSceneObject(proxyObjectGroup);
                    //}
                }
                */
                m_autoPilotTarget = Vector3.Zero;
                m_autopilotMoving = false;
            }
        }

        public event StandUpDelegate OnMustReleaseControls;
        public delegate void StandUpDelegate(ScenePresence presence, SceneObjectPart part, TaskInventoryItem item, bool silent);
        // Called on user Stand Up or on ForceReleaseControls
        public void TriggerOnReleaseControls(ScenePresence presence, SceneObjectPart part, TaskInventoryItem item, bool silent)
        {
            StandUpDelegate handlerReleaseControls = OnMustReleaseControls;
            if (handlerReleaseControls != null)
            {
                handlerReleaseControls(this, part, item, silent);
            }
        }

        private void DumpDebug(string where, string fromCrossing)
        {
            if (Scene.DebugCrossingsLevel == 0)
                return;

            int threadId = Thread.CurrentThread.ManagedThreadId;
            PositionInfo posInfo = this.GetPosInfo();
            SceneObjectPart part = posInfo.Parent;
            if (part == null)
                m_log.InfoFormat("[SCENE PRESENCE]: Thread {0} from {1} in {2} fromCrossing={3} child={4} phys={5} InTransit={6} group: null Pos={7}",
                        threadId.ToString(), where, m_scene.RegionInfo.RegionName, fromCrossing, IsChildAgent.ToString(), (PhysicsActor != null).ToString(), IsInTransit, posInfo.Position.ToString());
            else
                m_log.InfoFormat("[SCENE PRESENCE]: Thread {0} from {1} in {2} fromCrossing={3} child={4} phys={5} m_pos={6} m_parentPos={7} parentID={8} InTransit={9} grpIsInTransit={10} grpDel={11} Cam={12}",
                        threadId.ToString(), where, m_scene.RegionInfo.RegionName, fromCrossing, IsChildAgent.ToString(), (PhysicsActor != null).ToString(), posInfo.Position.ToString(), part.UUID.ToString(), IsInTransit,
                        part.ParentGroup.InTransit.ToString(), part.ParentGroup.IsDeleted.ToString(), part.AbsolutePosition.ToString(), part.GetCameraAtOffset().ToString());
        }

        // Any sit target offset beyond this distance from the prim is assumed to be a teleporter
        // and on a StandUp, we do not try to reposition the avatar on the top of the prim.
        const float TELEPORTER_THRESHOLD_DISTANCE = 5.0f;
        /// <summary>
        /// Perform the logic necessary to stand the client up.  This method also executes
        /// the stand animation.
        /// </summary>
        public void StandUp(SceneObjectPart known_part, bool fromCrossing, bool recheckGroupForAutoreturn)
        {
            SceneObjectPart part = null;
            float partTop = 0.0f;
            //bool clearTransit = false;
            bool clearCam = false;

            //standing from ground?
            if (m_sittingGround)
            {
                m_sittingGround = false;
                TrySetMovementAnimation("STAND");
                return;
            }

            lock (m_scene.SyncRoot)
            {
                DumpDebug("StandUp", fromCrossing.ToString());

                PositionInfo info = GetPosInfo();

                if ((known_part != null) || (info.Parent != null))
                {
                    part = info.Parent;
                    if (known_part != null)
                    {
                        if ((part != null) && (part != info.Parent))
                            m_log.ErrorFormat("[SCENE PRESENCE]: StandUp for {0} with parentID={1} does not match seated part {2}.", this.Name, (info.Parent==null)? 0 : info.Parent.LocalId, part.LocalId.ToString());
                        part = known_part;
                    }

                    if (part == null)
                    {
                        m_log.ErrorFormat("[SCENE PRESENCE]: StandUp for {0} with parentID={1} NOT FOUND in scene. Recovering position.", this.Name, (info.Parent == null) ? 0 : info.Parent.LocalId);
                        // Recover, by emulating a default sit, for the code below.
                        info.Position = m_sitTargetCorrectionOffset + m_LastRegionPosition;
                    }
                    else
                    {
                        // Need to release controls from all scripts on ALL prim in this object where the target user is this one.
                        var parts = part.ParentGroup.GetParts();
                        foreach (SceneObjectPart prim in parts)
                        {
                            TaskInventoryDictionary taskIDict = prim.TaskInventory;
                            if (taskIDict != null)
                            {
                                lock (taskIDict)
                                {
                                    foreach (UUID taskID in taskIDict.Keys)
                                    {
                                        TaskInventoryItem item = taskIDict[taskID];
                                        bool silent = IsChildAgent || fromCrossing; // never send the controls updates to child agents on a stand
                                        this.TriggerOnReleaseControls(this, prim, item, silent); // handler checks first param for match
                                    }
                                }

                            }
                        }

                        // This avatar is no longer seated.
                        part.RemoveSeatedAvatar(this, !fromCrossing);
                        m_avatarMovesWithPart = true;  // reset SP to legacy mode, not avatar-as-a-prim

                        if (!fromCrossing)
                            clearCam = true;

                        if (IsChildAgent)
                            return; // cleanup complete

                        if (part.ParentGroup.InTransit && (!fromCrossing) && ControllingClient.IsActive)
                        {
                            m_log.Warn("[SCENE PRESENCE]: StandUp called during transit! Ignored.");
                            return;
                        }

                        /*
                        clearTransit = true;
                        part.ParentGroup.StartTransit();
                        */

                        // if not phantom, adjust for the height of the prim to stand up on top of it
                        PhysicsActor physActor = part.PhysActor;
                        if (physActor != null)
                        {
                            Vector3 bbox = part.BoundingBox.Size * part.RotationOffset;
                            partTop = part.BoundingBox.Center.Z + Math.Abs(bbox.Z) / 2.0f;
                        }

                        m_scene.InspectForAutoReturn(part.ParentGroup);
                    }

                    m_requestedSitTargetID = 0;
                    m_requestedSitTargetUUID = UUID.Zero;

                    if (fromCrossing)
                    {
                        Velocity = Vector3.Zero;
                        info.Parent = null;
                        m_posInfo.Set(info);

                        // This is all we do when standing up from a prim so it can be removed from a scene for a crossing.
                        /*if (clearTransit)
                            part.ParentGroup.EndTransit();
                         */
                    }
                    else
                    {
                        if (part != null)
                        {
                            Vector3 partPos = part.GetWorldPosition();
                            SitTargetInfo sitInfo = part.ParentGroup.SitTargetForPart(part.UUID);

                            // Otherwise, we have a lot to do, it's a real stand up operation.
                            // if there is a part with a sit target

                            if (sitInfo.IsSet)
                            {   // prim not found, or has a sit target (just use that offset)
                                info.Position = AbsolutePosition;   // don't change it from where we are now, but update with the current absolute position
                            }
                            else
                            {   // no prim, or prim does not have a sit target beyond the teleporter threshold
                                Vector3 newpos;
                                if (partTop != 0.0f)
                                {
                                    // Let's position the avatar on top of the prim they were on.
                                    newpos = info.Position + partPos;   // original position but...
                                    newpos.Z = partTop;             // but on the top of it
                                }
                                else
                                {
                                    // Can't find the prim they were on so put them back where they
                                    // were with the sit target on the poseball set with the offset.
                                    newpos = partPos - (info.Position - m_sitTargetCorrectionOffset);
                                }

                                // And let's assume that the sit pos is roughly at vertical center of the avatar, and that when standing,
                                // we should add roughtly half the height of the avatar to put their feet at the target location, not their center.
                                newpos.Z += (m_avHeight / 2.0f);

                                // now finally update it
                                info.Position = newpos;
                            }
                        }

                        // Now finally update the actual SP position
                        info.Parent = null;
                        m_posInfo.Set(info);

                        bool needsSetHeight = true;
                        if (PhysicsActor == null)
                        {
                            needsSetHeight = false;
                            // be careful, do not call this when fromCrossing is true
                            AddToPhysicalScene(false);
                        }

                        /*if (clearTransit && (part != null))
                            part.ParentGroup.EndTransit();*/

                        SceneView.SendFullUpdateToAllClients();
                        if (clearCam)
                            ControllingClient.SendClearFollowCamProperties(part.ParentGroup.UUID);

                        if (needsSetHeight && m_avHeight > 0)
                        {
                            SetHeight(m_avHeight);
                        }

                        if (!fromCrossing)
                        {
                            m_animPersistUntil = 0;    // abort any timed animation
                            TrySetMovementAnimation("STAND");
                        }
                    }
                }
            }
        }

        private SceneObjectPart FindNextAvailableSitTarget(UUID targetID)
        {
            SceneObjectPart targetPart = m_scene.GetSceneObjectPart(targetID);
            if (targetPart == null)
                return null;

            // If the primitive the player clicked on has a sit target and that sit target is not full, that sit target is used.
            // If the primitive the player clicked on has no sit target, and one or more other linked objects have sit targets that are not full, the sit target of the object with the lowest link number will be used.

            // Get our own copy of the part array, and sort into the order we want to test
            var allParts = targetPart.ParentGroup.GetParts();
            SceneObjectPart[] partArray = allParts.ToArray();

            Array.Sort(partArray, delegate(SceneObjectPart p1, SceneObjectPart p2)
                       {
                           // we want the originally selected part first, then the rest in link order -- so make the selected part link num (-1)
                           int linkNum1 = p1==targetPart ? -1 : p1.LinkNum;
                           int linkNum2 = p2==targetPart ? -1 : p2.LinkNum;
                           return linkNum1 - linkNum2;
                       }
                );

            //look for prims with explicit sit targets that are available
            foreach (SceneObjectPart part in partArray)
            {
                // Is a sit target available?
                SitTargetInfo sitInfo = part.ParentGroup.SitTargetForPart(part.UUID);
                if (sitInfo.IsSet && !sitInfo.HasSitter)
                {
                    //switch the target to this prim
                    return part;
                }
            }

            // no explicit sit target found - use original target
            return targetPart;
        }

        private void SendSitResponse(IClientAPI remoteClient, UUID targetID, Vector3 offset)
        {
            // The viewer requires parent ID, position and rotation to be relative to the root prim.
            // Internally, we will continue to track parentID, offset and m_bodyRot relative to the child prim.
            // The following three variables with a 'v' prefix refer to the viewer-centric model.
            UUID vParentID;     // parentID to send to viewer, always the root prim
            Vector3 vPos;       // viewer position of avatar relative to root prim
            Quaternion vRot;    // viewer rotation of avatar relative to root prim

            // We'll use the next two to update the internal avatar position and rotation.
            Vector3 avSitPos;
            Quaternion avSitRot;

            Vector3 cameraEyeOffset = Vector3.Zero;
            Vector3 cameraAtOffset = Vector3.Zero;
            bool forceMouselook = false;

            DumpDebug("SendSitResponse", "n/a");
            SceneObjectPart part = null;
            lock (m_scene.SyncRoot)
            {
                part = FindNextAvailableSitTarget(targetID);
                if (part == null)
                {
                    m_log.Error("[SCENE PRESENCE]: SendSitResponse could not find part " + targetID.ToString());
                    remoteClient.SendAgentAlertMessage("Could not sit - seat could not be found in region.", false);
                    return;
                }

                SitTargetInfo sitInfo = part.ParentGroup.SitTargetForPart(part.UUID);

                // First, remove the PhysicsActor since we're going to be sitting, so that physics doesn't interfere while we're doing this update.
                if (PhysicsActor != null)
                {
                    RemoveFromPhysicalScene();
                }

                // Determine position to sit at based on scene geometry; don't trust offset from client
                // see http://wiki.secondlife.com/wiki/User:Andrew_Linden/Office_Hours/2007_11_06 for details on how LL does it

                // The viewer requires parent ID, position and rotation to be relative to the root prim.
                // Internally, we will continue to track parentID, offset and m_bodyRot relative to the child prim.
                // The following three variables with a 'v' prefix refer to the viewer-centric model.
                SceneObjectPart rootPart = part.ParentGroup.RootPart;
                vParentID = rootPart.UUID;         // parentID to send to viewer, always the root prim
                vPos = Vector3.Zero;            // viewer position of avatar relative to root prim
                vRot = Quaternion.Identity;  // viewer rotation of avatar relative to root prim
                avSitPos = Vector3.Zero;
                avSitRot = rootPart.RotationOffset;

                if (part != rootPart)
                {
                    vRot *= part.RotationOffset;
                    avSitRot *= part.RotationOffset;
                }

                // Viewer seems to draw the avatar based on the hip position.
                // If you don't include HipOffset (which is raising the avatar 
                // since it's normally negative), then the viewer will draw 
                // the avatar walking with toes underground/inside prim.
                // Full updates were missing this, so a rebake would reproduce it.
                // This adjustment gives the viewer the position it expects.
                vPos.Z -= m_appearance.HipOffset;

                if (sitInfo.IsSet)
                {
                    avSitPos += sitInfo.Offset;
                    if (ADJUST_SIT_TARGET)
                    {
                        // If we want to support previous IW sit target offsets, rather than SL-accurate sit targets,
                        // we need to apply the OpenSim sit target correction adjustment.
                        avSitPos += m_sitTargetCorrectionOffset;
                    }
                    avSitRot *= sitInfo.Rotation;
                    vRot *= sitInfo.Rotation;
                }
                else
                {
                    // Make up a desired facing, relative to the child prim seated on.
                    // We'll use the prim rotation for now.
//                    avSitPos += Vector3.Zero;         // could put the avatar on top of the prim
//                    avSitRot *= Quaternion.Identity;  // could face the avatar to the side clicked on
//                    vRot *= Quaternion.Identity;  // could face the avatar to the side clicked on
                }

#if false
                // I believe this is correct for root-relative storage but not for now, 
                // while we want to maintain it relative to the parentID pointing at child prim.
                avSitPos += part.OffsetPosition;
                if (part == rootPart)
                    avSitPos *= rootPart.RotationOffset;
#endif
                // The only thing left to make avSitPos completely absolute would be to add rootPart.AbsolutePosition
                // but SetAgentPositionInfo takes that as a parameter.

                lock (m_posInfo)
                {
                    // Update these together
                    SetAgentPositionInfo(null, true, avSitPos, part, part.AbsolutePosition, Vector3.Zero);
                    // now update the part to reflect the new avatar
                    part.AddSeatedAvatar(this, true);
                    // Now update the SP.Rotation with the sit rotation
                    // m_bodyRot also needs the root rotation
                    m_bodyRot = avSitRot;
                }

                cameraAtOffset = part.GetCameraAtOffset();
                cameraEyeOffset = part.GetCameraEyeOffset();
                forceMouselook = part.GetForceMouselook();

                m_requestedSitTargetUUID = part.UUID;
                m_requestedSitTargetID = part.LocalId;

                // This calls HandleAgentSit twice, once from here, and the client calls
                // HandleAgentSit itself after it gets to the location
                // It doesn't get to the location until we've moved them there though
                // which happens in HandleAgentSit :P
                m_autopilotMoving = false;
                m_autoPilotTarget = offset;
                m_sitAtAutoTarget = false;
            }

            //we're sitting on a prim, so definitely not on the ground anymore
            //this should've been cleared by a previous sit request, but setting here is safe
            m_sittingGround = false;

            HandleAgentSit(remoteClient, UUID);
            ControllingClient.SendSitResponse(vParentID, vPos, vRot, false, cameraAtOffset, cameraEyeOffset, forceMouselook);
            SceneView.SendFullUpdateToAllClients();
            part.ParentGroup.ScheduleGroupForFullUpdate(PrimUpdateFlags.ForcedFullUpdate);//Tell all avatars about this object, as otherwise avatars will show up at <0,0,0> on the radar if they have not seen this object before (culling)
        }

        public void HandleAgentRequestSit(IClientAPI remoteClient, UUID agentID, UUID targetID, Vector3 offset)
        {
            if (IsChildAgent)
            {
                remoteClient.SendAgentAlertMessage("Cannot sit on an object in a different region.", false);
                return;
            }

            StandUp(null, false, true);

            //SceneObjectPart part = m_scene.GetSceneObjectPart(targetID);
            SceneObjectPart part = FindNextAvailableSitTarget(targetID);
            if (part == null)
            {
                m_log.Warn("[SCENE PRESENCE]: Sit requested on unknown object: " + targetID.ToString());
                return;
            }

            if (part.RegionHandle != remoteClient.Scene.RegionInfo.RegionHandle)
            {
                //m_log.InfoFormat("[SCENE PRESENCE]: Viewer requested a sit to the wrong region server: {0} {1}", remoteClient.Name, remoteClient.AgentId);
                remoteClient.SendAgentAlertMessage("Cannot sit on an object in a different region.", false);
                return;
            }

            m_nextSitAnimation = "SIT";

            if (!String.IsNullOrEmpty(part.SitAnimation))
            {
                m_nextSitAnimation = part.SitAnimation;
            }
            m_requestedSitTargetID = part.LocalId;
            m_requestedSitTargetUUID = part.UUID;
            //m_requestedSitOffset = offset;

            SendSitResponse(remoteClient, targetID, offset);
        }
        
        public void HandleAgentRequestSit(IClientAPI remoteClient, UUID agentID, UUID targetID, Vector3 offset, string sitAnimation)
        {
//            m_log.InfoFormat("[SCENE PRESENCE]: HandleAgentRequestSit agent {0} at {1} requesing sit at {2} ", agentID.ToString(), m_pos.ToString(), offset.ToString());
//            m_movementflag = 0;

            StandUp(null, false, true);

            if (!String.IsNullOrEmpty(sitAnimation))
            {
                m_nextSitAnimation = sitAnimation;
            }
            else
            {
                m_nextSitAnimation = "SIT";
            }

            //SceneObjectPart part = m_scene.GetSceneObjectPart(targetID);
            SceneObjectPart part =  FindNextAvailableSitTarget(targetID);
            if (part != null)
            {
                m_requestedSitTargetID = part.LocalId;
                m_requestedSitTargetUUID = part.UUID;
                //m_requestedSitOffset = offset;
            }
            else
            {
                m_log.Warn("[SCENE PRESENCE]: Sit requested on unknown object: " + targetID);
            }
            
            SendSitResponse(remoteClient, targetID, offset);
        }

        public void HandleAgentSit(IClientAPI remoteClient, UUID agentID)
        {
            if (!String.IsNullOrEmpty(m_nextSitAnimation))
            {
                HandleAgentSit(remoteClient, agentID, m_nextSitAnimation);
            }
            else
            {
                HandleAgentSit(remoteClient, agentID, "SIT");
            }
        }

        public void HandleAgentSit(IClientAPI remoteClient, UUID agentID, string sitAnimation)
        {
            SceneObjectPart part = m_scene.GetSceneObjectPart(m_requestedSitTargetID);

            if (m_sitAtAutoTarget || !m_autopilotMoving)
            {
                if (part == null)
                {
                    m_log.Warn("[SCENE PRESENCE]: Sit requested on unknown object: " + m_requestedSitTargetID);
                    return;
                }
                // First, remove the PhysicsActor so it doesn't mess with anything that happens below
                RemoveFromPhysicalScene();
                Velocity = Vector3.Zero;
                m_animPersistUntil = 0;    // abort any timed animation
                TrySetMovementAnimation(sitAnimation);
            }
        }

        /// <summary>
        /// Event handler for the 'Always run' setting on the client
        /// Tells the physics plugin to increase speed of movement.
        /// </summary>
        public void HandleSetAlwaysRun(IClientAPI remoteClient, bool pSetAlwaysRun)
        {
            m_setAlwaysRun = pSetAlwaysRun;
            var pa = PhysicsActor;
            if (pa != null)
            {
                pa.SetAlwaysRun = pSetAlwaysRun;
            }
        }
        public BinBVHAnimation GenerateRandomAnimation()
        {
            int rnditerations = 3;
            BinBVHAnimation anim = new BinBVHAnimation();
            List<string> parts = new List<string>();
            parts.Add("mPelvis");parts.Add("mHead");parts.Add("mTorso");
            parts.Add("mHipLeft");parts.Add("mHipRight");parts.Add("mHipLeft");parts.Add("mKneeLeft");
            parts.Add("mKneeRight");parts.Add("mCollarLeft");parts.Add("mCollarRight");parts.Add("mNeck");
            parts.Add("mElbowLeft");parts.Add("mElbowRight");parts.Add("mWristLeft");parts.Add("mWristRight");
            parts.Add("mShoulderLeft");parts.Add("mShoulderRight");parts.Add("mAnkleLeft");parts.Add("mAnkleRight");
            parts.Add("mEyeRight");parts.Add("mChest");parts.Add("mToeLeft");parts.Add("mToeRight");
            parts.Add("mFootLeft");parts.Add("mFootRight");parts.Add("mEyeLeft");
            anim.HandPose = 1;
            anim.InPoint = 0;
            anim.OutPoint = (rnditerations * .10f);
            anim.Priority = 7;
            anim.Loop = false;
            anim.Length = (rnditerations * .10f);
            anim.ExpressionName = "afraid";
            anim.EaseInTime = 0;
            anim.EaseOutTime = 0;

            string[] strjoints = parts.ToArray();
            anim.Joints = new binBVHJoint[strjoints.Length];
            for (int j = 0; j < strjoints.Length; j++)
            {
                anim.Joints[j] = new binBVHJoint();
                anim.Joints[j].Name = strjoints[j];
                anim.Joints[j].Priority = 7;
                anim.Joints[j].positionkeys = new binBVHJointKey[rnditerations];
                anim.Joints[j].rotationkeys = new binBVHJointKey[rnditerations];
                Random rnd = new Random();
                for (int i = 0; i < rnditerations; i++)
                {
                    anim.Joints[j].rotationkeys[i] = new binBVHJointKey();
                    anim.Joints[j].rotationkeys[i].time = (i*.10f);
                    anim.Joints[j].rotationkeys[i].key_element.X = ((float) rnd.NextDouble()*2 - 1);
                    anim.Joints[j].rotationkeys[i].key_element.Y = ((float) rnd.NextDouble()*2 - 1);
                    anim.Joints[j].rotationkeys[i].key_element.Z = ((float) rnd.NextDouble()*2 - 1);
                    anim.Joints[j].positionkeys[i] = new binBVHJointKey();
                    anim.Joints[j].positionkeys[i].time = (i*.10f);
                    anim.Joints[j].positionkeys[i].key_element.X = 0;
                    anim.Joints[j].positionkeys[i].key_element.Y = 0;
                    anim.Joints[j].positionkeys[i].key_element.Z = 0;
                }
            }


            AssetBase Animasset = new AssetBase();
            Animasset.Data = anim.ToBytes();
            Animasset.Temporary = true;
            Animasset.Local = true;
            Animasset.FullID = UUID.Random();
            Animasset.ID = Animasset.FullID.ToString();
            Animasset.Name = "Random Animation";
            Animasset.Type = (sbyte)AssetType.Animation;
            Animasset.Description = "dance";
            //BinBVHAnimation bbvhanim = new BinBVHAnimation(Animasset.Data);


            m_scene.CommsManager.AssetCache.AddAsset(Animasset, AssetRequestInfo.InternalRequest());
            AddAnimation(Animasset.FullID, UUID);
            return anim;
        }

        // Returns String.Empty on success, otherwise an error to shout on DEBUG_CHANNEL if scripted.
        public string AddAnimation(UUID animID, UUID objectID)
        {
            if (m_isChildAgent)
                return "Could not start animation from a different region";

            if (m_animations.Add(animID, m_controllingClient.NextAnimationSequenceNumber, objectID))
                SendAnimPack();
            return String.Empty;
        }

        // Called from scripts
        // Returns String.Empty on success, otherwise an error to shout on DEBUG_CHANNEL if scripted.
        public string AddAnimation(string name, UUID objectID)
        {
            if (m_isChildAgent)
                return "Could not start animation '" + name + "' from a different region";

            UUID animID = m_controllingClient.GetDefaultAnimation(name);
            if (animID == UUID.Zero)    // this is the important return case
                return "Could not find animation '"+name+"'";

            return AddAnimation(animID, objectID);
        }

        public void RemoveAnimation(UUID animID)
        {
            if (m_isChildAgent)
                return;

            if (m_animations.Remove(animID))
                SendAnimPack();
        }

        // Called from scripts
        public void RemoveAnimation(string name)
        {
            if (m_isChildAgent)
                return;

            UUID animID = m_controllingClient.GetDefaultAnimation(name);
            if (animID == UUID.Zero)
                return;

            RemoveAnimation(animID);
        }

        public UUID[] GetAnimationArray()
        {
            UUID[] animIDs;
            int[] sequenceNums;
            UUID[] objectIDs;
            m_animations.GetArrays( out animIDs, out sequenceNums, out objectIDs);
            return animIDs;
        }

        public void HandleStartAnim(IClientAPI remoteClient, UUID animID)
        {
            AddAnimation(animID, UUID.Zero);
        }

        public void HandleStopAnim(IClientAPI remoteClient, UUID animID)
        {
            RemoveAnimation(animID);
        }

        /// <summary>
        /// The movement animation is reserved for "main" animations
        /// that are mutually exclusive, e.g. flying and sitting.
        /// </summary>
        protected void TrySetMovementAnimation(string anim)
        {
            //m_log.DebugFormat("[SCENE PRESENCE]: Updating movement animation to {0}", anim);
            
            if (!m_isChildAgent)
            {
                // disregard duplicate updates
                lock (m_previousMovement)    // only one place (here) references m_previousMovement
                {
                    if (anim == m_previousMovement)
                        return;
//                    m_log.DebugFormat(">>>> Thread {0} [{1}] changing {2} --> {3}", Thread.CurrentThread.Name, Thread.CurrentThread.ManagedThreadId.ToString(), m_previousMovement, anim);
                    m_previousMovement = anim;
                    if (anim == "DEFAULT")
                        anim = (m_posInfo.Parent == null) ? "STAND" : "SIT";
                    m_movementAnimation = anim;
                }

                m_animations.TrySetDefaultAnimation(anim, m_controllingClient.NextAnimationSequenceNumber, UUID.Zero);
                // other code can change the default anims, so don't check for changes before notifying the viewers
                // for example, if anyone has called ResetDefaultAnimation() to stop an anim, when we call it above, it will return false.
                if ((m_scriptEngines != null) && (!IsInTransit))
                {
                    lock (m_attachments)
                    {
                        foreach (SceneObjectGroup grp in m_attachments)
                        {
                            // Send CHANGED_ANIMATION to all attachment root prims
                            foreach (IScriptModule m in m_scriptEngines)
                            {
                                if (m == null) // No script engine loaded
                                    continue;
//                                m_log.DebugFormat(">>>> Thread {0} [{1}] sending changed({2})", Thread.CurrentThread.Name, Thread.CurrentThread.ManagedThreadId.ToString(), anim);
                                m.PostObjectEvent(grp.RootPart.LocalId, "changed", new Object[] { (int)Changed.ANIMATION }); // CHANGED_ANIMATION
                            }
                        }
                    }
                }
                SendAnimPack();
            }
        }

        /// <summary>
        /// This method determines the proper movement related animation
        /// </summary>
        public string GetMovementAnimation()
        {
            if ((m_animPersistUntil > 0) && (m_animPersistUntil > DateTime.Now.Ticks))
            {
                //We don't want our existing state to end yet.
                return m_movementAnimation;

            }
            else if ((m_posInfo.Parent != null) || IsInTransitOnPrim || m_sittingGround)
            {
                //We are sitting on something, so we don't want our existing state to change
                if (m_movementAnimation == "DEFAULT")
                    return "SIT";
                return m_movementAnimation;
            }
            else if (m_movementflag != 0)
            {
                //We're moving
                m_allowFalling = true;
                PhysicsActor pa = PhysicsActor;
                if (pa != null && pa.IsColliding)
                {
                    //And colliding. Can you guess what it is yet?
                    if ((m_movementflag & (uint)AgentManager.ControlFlags.AGENT_CONTROL_UP_NEG) != 0)
                    {
                        //Down key is being pressed.
                        if (pa.Flying)
                        {
                            return "LAND";
                        }
                        else
                            if ((m_movementflag & (uint)AgentManager.ControlFlags.AGENT_CONTROL_AT_NEG) + (m_movementflag & (uint)AgentManager.ControlFlags.AGENT_CONTROL_AT_POS) != 0)
                            {
                                return "CROUCHWALK";
                            }
                            else
                            {
                                return "CROUCH";
                            }
                    }
                    else if (m_movementAnimation == "PREJUMP")
                    {
                        // m_log.DebugFormat("[SCENE PRESENCE]: GetMovementAnimation: PREJUMP");
                        return "PREJUMP";
                    }
                    else
                        if (pa.Flying)
                        {
                            // if (m_movementAnimation != "FLY") m_log.DebugFormat("[SCENE PRESENCE]: GetMovementAnimation: {0} --> FLY", m_movementAnimation);
                            return "FLY";
                        }
                        else
                            if ((m_movementflag & (uint)AgentManager.ControlFlags.AGENT_CONTROL_UP_POS) != 0)
                            {
                                // if (m_movementAnimation != "JUMP") m_log.DebugFormat("[SCENE PRESENCE]: GetMovementAnimation: {0} --> JUMP", m_movementAnimation);
                                return "JUMP";
                            }
                            else if (m_setAlwaysRun)
                            {
                                return "RUN";
                            }
                            else
                            {
                                // if (m_movementAnimation != "WALK") m_log.DebugFormat("[SCENE PRESENCE]: GetMovementAnimation: {0} --> WALK", m_movementAnimation);
                                return "WALK";
                            }
                }
                else
                {
                    //We're not colliding. Colliding isn't cool these days.
                    if (pa != null && pa.Flying)
                    {
                        //Are we moving forwards or backwards?
                        if ((m_movementflag & (uint)AgentManager.ControlFlags.AGENT_CONTROL_AT_POS) != 0 || (m_movementflag & (uint)AgentManager.ControlFlags.AGENT_CONTROL_AT_NEG) != 0)
                        {
                            //Then we really are flying
                            if (m_setAlwaysRun)
                            {
                                return "FLY";
                            }
                            else
                            {
                                if (m_useFlySlow == false)
                                {
                                    return "FLY";
                                }
                                else
                                {
                                    return "FLYSLOW";
                                }
                            }
                        }
                        else
                        {
                            if ((m_movementflag & (uint)AgentManager.ControlFlags.AGENT_CONTROL_UP_POS) != 0)
                            {
                                return "HOVER_UP";
                            }
                            else
                            {
                                return "HOVER_DOWN";
                            }
                        }

                    }
                    else if (m_movementAnimation == "JUMP")
                    {
                        //If we were already jumping, continue to jump until we collide
                        return "JUMP";
                    }
                    else if (m_movementAnimation == "PREJUMP" && (m_movementflag & (uint)AgentManager.ControlFlags.AGENT_CONTROL_UP_POS) == 0)
                    {
                        //If we were in a prejump, and the UP key is no longer being held down
                        //then we're not going to fly, so we're jumping
                        return "JUMP";

                    }
                    else if ((m_movementflag & (uint)AgentManager.ControlFlags.AGENT_CONTROL_UP_POS) != 0)
                    {
                        //They're pressing up, so we're either going to fly or jump
                        return "PREJUMP";
                    }
                    else
                    {
                        //If we're moving and not flying and not jumping and not colliding..

                        if (m_movementAnimation == "WALK" || m_movementAnimation == "RUN")
                        {
                            //Let's not enter a FALLDOWN state here, since we're probably
                            //not colliding because we're going down hill.
                            return m_movementAnimation;
                        }

                        //Record the time we enter this state so we know whether to "land" or not
                        if (m_movementAnimation != "FALLDOWN")
                            m_animPersistUntil = DateTime.Now.Ticks;
                        return "FALLDOWN";

                    }
                }
            }
            else
            {
                //We're not moving.
                PhysicsActor pa = PhysicsActor;
                if (pa != null && pa.IsColliding)
                {
                    //But we are colliding.
                    if (m_movementAnimation == "FALLDOWN")
                    {
                        //We're re-using the m_animPersistUntil value here to see how long we've been falling
                        if ((DateTime.Now.Ticks - m_animPersistUntil) > TimeSpan.TicksPerSecond)
                        {
                            //Make sure we don't change state for a bit
                            if (m_movementAnimation != "LAND")
                                m_animPersistUntil = DateTime.Now.Ticks + TimeSpan.TicksPerSecond;
                            return "LAND";
                        }
                        else
                        {
                            //We haven't been falling very long, we were probably just walking down hill
                            return "STAND";
                        }
                    }
                    else if ((m_movementflag & (uint)AgentManager.ControlFlags.AGENT_CONTROL_UP_POS) != 0)
                    {
                        return "PREJUMP";
                    }
                    else if (m_movementAnimation == "JUMP" || m_movementAnimation == "HOVER_DOWN")
                    {
                        //Make sure we don't change state for a bit
                        if (m_movementAnimation != "SOFT_LAND")
                            m_animPersistUntil = DateTime.Now.Ticks + (1 * TimeSpan.TicksPerSecond);
                        return "SOFT_LAND";

                    }
                    else if (pa != null && pa.Flying)
                    {
                        m_allowFalling = true;
                        if ((m_movementflag & (uint)AgentManager.ControlFlags.AGENT_CONTROL_UP_POS) != 0)
                        {
                            return "HOVER_UP";
                        }
                        else if ((m_movementflag & (uint)AgentManager.ControlFlags.AGENT_CONTROL_UP_NEG) != 0)
                        {
                            return "HOVER_DOWN";
                        }
                        else
                        {
                            return "HOVER";
                        }
                    }
                    else
                    {
                        return "STAND";
                    }

                }
                else
                {
                    //We're not colliding.
                    if (pa != null && pa.Flying)
                    {

                        return "HOVER";

                    }
                    else if ((m_movementAnimation == "JUMP" || m_movementAnimation == "PREJUMP") && (m_movementflag & (uint)AgentManager.ControlFlags.AGENT_CONTROL_UP_POS) == 0)
                    {

                        return "JUMP";

                    }
                    else if ((m_movementAnimation == "STAND") || (m_movementAnimation == "LAND"))
                    {
                        // Sometimes PhysicsActor.IsColliding returns false when standing on the ground.
                        // Try to recognize that by not falling from STAND until you move.
                        return m_movementAnimation;
                    }
                    else
                    {
                        //Record the time we enter this state so we know whether to "land" or not
                        if (m_movementAnimation != "FALLDOWN")
                            m_animPersistUntil = DateTime.Now.Ticks;
                        return "FALLDOWN";
                    }
                }
            }
        }

        /// <summary>
        /// Update the movement animation of this avatar according to its current state
        /// </summary>
        public void UpdateMovementAnimations()
        {
            if (IsInTransit)
                return;

            string movementAnimation = GetMovementAnimation();
            // if we ignore this calculated movementAnimation, we need to also clear m_animPersistUntil
        
            if (movementAnimation == "FALLDOWN" && m_allowFalling == false)
            {    // don't update m_movementAnimation
                movementAnimation = m_movementAnimation;    // save *current* anim
                m_animPersistUntil = 0;    // overriding movementAnimation, so abort any calculated timed animation
            }

            if (movementAnimation == "PREJUMP" && m_usePreJump == false)
            {
                //This was the previous behavior before PREJUMP
                m_animPersistUntil = 0;    // overriding movementAnimation, so abort any calculated timed animation
                movementAnimation = "JUMP";
            }

            // now set it to whatever that all worked out to
            TrySetMovementAnimation(movementAnimation);
        }

        /// <summary>
        /// Rotate the avatar to the given rotation and apply a movement in the given relative vector
        /// </summary>
        /// <param name="vec">The vector in which to move.  This is relative to the rotation argument</param>
        /// <param name="rotation">The direction in which this avatar should now face.</param>        
        public void AddNewMovement(Vector3 vec, Quaternion rotation)
        {
            if (m_isChildAgent)
            {
                m_log.Debug("[SCENE PRESENCE]: AddNewMovement: child agent");
                return;
            }

            m_perfMonMS = Environment.TickCount;

            m_rotation = rotation;
            Vector3 direc = vec * rotation;
            direc.Normalize();

            direc *= 0.03f * 128f * m_speedModifier;
            PhysicsActor pa = PhysicsActor;
            if (pa != null)
            {
                if (pa.Flying)
                {
                    direc *= 4;
                }
                else
                {
                    if (!pa.Flying && pa.IsColliding || m_shouldJump)
                    {
                        if (direc.Z > 2.0f || m_shouldJump)
                        {
                            if (m_shouldJump)
                                direc.Z = Math.Max(direc.Z, 2.8f);
                            m_shouldJump = false;
                            direc.Z *= 3;
                            m_animPersistUntil = 0;    // abort any timed animation
                            if (m_movementAnimation != "JUMP")
                                TrySetMovementAnimation("PREJUMP");
                            TrySetMovementAnimation("JUMP");
                        }
                    }
                }
            }

            lock (m_forcesList)
            {
                m_forcesList.Add(direc);
            }

            m_scene.StatsReporter.AddAgentTime(Environment.TickCount - m_perfMonMS);
        }

#endregion

#region Overridden Methods

        public override void Update()
        {
            if (m_sceneView != null)
                m_sceneView.SendPrimUpdates();

            if ((!IsChildAgent) && !(IsInTransit))
            {
                if (m_movementflag != 0) // scripted movement (?)
                {
                    lock (m_posInfo)
                    {
                        if (m_posInfo.Parent != null)   // seated?
                        {   // this is the last update unless something else changes
                            m_movementflag = 0;
                        }
                    }
                }

                // followed suggestion from mic bowman. reversed the two lines below.
                CheckForBorderCrossing();
                CheckForSignificantMovement(); // sends update to the modules.
            }
        }

#endregion

#region Update Client(s)

        /// <summary>
        /// Sends a location update to the client connected to this scenePresence
        /// </summary>
        /// <param name="remoteClient"></param>
        public void SendTerseUpdateToClient(ScenePresence presence)
        {
            // If the client is inactive, it's getting its updates from another
            // server.
            if (!presence.ControllingClient.IsActive)
                return;

            presence.SceneView.SendAvatarTerseUpdate(this);
        }

        public void RecalcVisualPosition(out Vector3 vPos, out Quaternion vRot, out uint vParentID)
        {
            // Grab the current avatar values as the default starting points
            SceneObjectPart parent;
            Vector3 pos;
            Quaternion rot;
            lock (m_posInfo)
            {   // collect the position info inside the lock so it's consistent
                parent = m_posInfo.Parent;
                pos = m_posInfo.Position;
                rot = m_bodyRot;
            }

            // Viewer-ready variables to send
            vParentID = (parent == null) ? 0 : parent.LocalId;  // parent localID to send to viewer
            vPos = pos;     // viewer position of avatar relative to root prim
            vRot = rot;     // viewer rotation of avatar relative to root prim

            SceneObjectPart part = parent;
            SceneObjectPart rootPart = (part == null) ? null : part.ParentGroup.RootPart;

            if (!this.AvatarMovesWithPart)
            {   // avatar-as-a-prim mode
                return;
            }

            // Viewer seems to draw the avatar based on the hip position.
            // If you don't include HipOffset (which is raising the avatar 
            // since it's normally negative), then the viewer will draw 
            // the avatar walking with toes underground/inside prim.
            // Full updates were missing this, so a rebake would reproduce it.
            // This adjustment gives the viewer the position it expects.
            vPos.Z -= m_appearance.HipOffset;

            // Actual rotation is rootPart.RotationOffset * part.RotationOffset * part.SitTargetOrientation
            // but we need to specify it relative to the root prim.

            if (rootPart != null)
            {
                // Avatar is seated on a prim. Send viewer root-relative info.
                vParentID = rootPart.LocalId;   // Viewer parent ID always the root prim.
                SitTargetInfo sitInfo = part.ParentGroup.SitTargetForPart(part.UUID);
                if (sitInfo.Offset != Vector3.Zero)
                {
                    vPos = sitInfo.Offset;  // start with the sit target position
                    vPos.Z -= m_appearance.HipOffset;   // reapply correction
                    if (ADJUST_SIT_TARGET)
                    {
                        // If we want to support previous IW sit target offsets, rather than SL-accurate sit targets,
                        // we need to apply the OpenSim sit target correction adjustment.
                        vPos += m_sitTargetCorrectionOffset;
                    }

                    if (part != rootPart)      // sitting on a child prim
                    {
                        // if the part is rotated compared to the root prim, adjust relative pos/rot
                        vPos *= part.RotationOffset;
                        vPos += part.OffsetPosition;
                        vRot = part.RotationOffset * sitInfo.Rotation;
                    }
                    else
                        vRot = sitInfo.Rotation;
                }
                else
                {
                    // no sit target
                    vPos = VIEWER_DEFAULT_OFFSET;
                    vPos.Z -= m_appearance.HipOffset;
                    // make up a default rotation -- aligned with the prim for now
                    Quaternion defaultRot = Quaternion.Identity;

                    if (part != rootPart)      // sitting on a child prim
                    {
                        // adjust to be relative to root prim
                        vPos *= part.RotationOffset;
                        vPos += part.OffsetPosition;
                        vRot = part.RotationOffset * defaultRot;
                    }
                    else
                        vRot = defaultRot;
                }
            }
        }

        /// <summary>
        /// Send a location/velocity/accelleration update to all agents in scene
        /// </summary>
        public void SendTerseUpdateToAllClients()
        {
            m_perfMonMS = Environment.TickCount;

            m_scene.Broadcast(SendTerseUpdateToClient);

            m_scene.StatsReporter.AddAgentTime(Environment.TickCount - m_perfMonMS);
        }

        public void SendCoarseLocations(List<Vector3> CoarseLocations, List<UUID> AvatarUUIDs)
        {
            m_perfMonMS = Environment.TickCount;

            DoSendCoarseLocationUpdates(CoarseLocations, AvatarUUIDs);

            m_scene.StatsReporter.AddAgentTime(Environment.TickCount - m_perfMonMS);
        }

        public static void CollectCoarseLocations(Scene scene, out List<Vector3> CoarseLocations, out List<UUID> AvatarUUIDs)
        {
            CoarseLocations = new List<Vector3>();
            AvatarUUIDs = new List<UUID>();
            lock (scene.SyncRoot)
            {
                List<ScenePresence> avatars = scene.GetAvatars();
                foreach (ScenePresence avatar in avatars)
                {
                    lock (avatar.m_posInfo)
                    {
                        if (avatar.IsInTransit || avatar.IsDeleted)
                            continue;
                        SceneObjectPart sop = avatar.m_posInfo.Parent;
                        if (sop != null)    // is seated?
                            if (sop.ParentGroup.InTransit)    // and in transit
                                continue;        // skip this one since we don't have a reliable position

                        CoarseLocations.Add(avatar.AbsolutePosition);
                    }
                    AvatarUUIDs.Add(avatar.UUID);
                }
            }
        }

        private void DoSendCoarseLocationUpdates(List<Vector3> CoarseLocations, List<UUID> AvatarUUIDs)
        {
            m_controllingClient.SendCoarseLocationUpdate(AvatarUUIDs, CoarseLocations);
        }

        public void SendAvatarData(IClientAPI client, bool immediate)
        {
            ulong regionHandle = this.RegionHandle;
            string firstName = this.Firstname;
            string lastName = this.Lastname;
            string grouptitle = this.Grouptitle;
            UUID avatarID = this.UUID;
            uint avatarLocalID = this.LocalId;
            byte[] textureEntry = m_appearance.Texture.GetBytes();
            PhysicsActor physActor = this.PhysicsActor;
            Vector4 collisionPlane = physActor != null ? physActor.CollisionPlane : Vector4.UnitW;

            Vector3 vPos;
            Quaternion vRot;
            uint vParentID;
            RecalcVisualPosition(out vPos, out vRot, out vParentID);

            //m_log.WarnFormat("[SP]: Sending full avatar update for {0} to {1}. Face[0]: {2}, Pos: {3}, Parent: {4}", this.Name, client.Name,
            //    m_appearance.Texture.FaceTextures[0] != null ? m_appearance.Texture.FaceTextures[0].TextureID.ToString() : "null",
            //    vPos, vParentID);

            client.SendAvatarData(regionHandle, firstName, lastName, grouptitle, avatarID,
                            avatarLocalID, vPos, textureEntry, vParentID, vRot, collisionPlane,
                            Velocity, immediate);
            m_scene.StatsReporter.AddAgentUpdates(1);
        }

        /// <summary>
        /// Tell the client for this scene presence what items it should be wearing now
        /// </summary>
        public void SendWearables()
        {   
            ControllingClient.SendWearables(m_appearance.GetWearables().ToArray(), m_appearance.Serial);
        }

        /// <summary>
        ///
        /// </summary>
        public void SendAppearanceToAllOtherAgents()
        {
            m_perfMonMS = Environment.TickCount;

            m_scene.ForEachScenePresence(delegate(ScenePresence scenePresence)
                                         {
                                             if (scenePresence.UUID != UUID)
                                             {
                                                 SendAppearanceToOtherAgent(scenePresence);
                                             }
                                         });
            
            m_scene.StatsReporter.AddAgentTime(Environment.TickCount - m_perfMonMS);
        }

        /// <summary>
        /// Send appearance data to an agent that isn't this one.
        /// </summary>
        /// <param name="avatar"></param>
        public void SendAppearanceToOtherAgent(ScenePresence avatar)
        {
            //m_log.WarnFormat("[SP]: Sending avatar appearance for {0} to {1}. Face[0]: {2}, Owner: {3}", this.Name, avatar.Name,
            //    m_appearance.Texture.FaceTextures[0] != null ? m_appearance.Texture.FaceTextures[0].TextureID.ToString() : "null", m_appearance.Owner);

            avatar.ControllingClient.SendAppearance(m_appearance);
        }

        private void InitialAttachmentRez()
        {
            //retrieve all attachments
            List<AvatarAttachment> attachments = m_appearance.GetAttachments();
            m_appearance.ClearAttachments();
            bool updated = false;

            m_log.DebugFormat("[SCENE PRESENCE]: InitialAttachmentRez for {0} attachments", attachments.Count);

            foreach (AvatarAttachment attachment in attachments)
            {
                if (attachment.ItemID == UUID.Zero)
                    continue;

                // intial rez always appends
                SceneObjectGroup sog =
                    m_scene.RezSingleAttachmentSync(ControllingClient, attachment.ItemID, (uint)attachment.AttachPoint, true);
                if (sog != null)
                    updated = true;
            }

            if (updated)
            {
                IAvatarFactory ava = m_scene.RequestModuleInterface<IAvatarFactory>();
                if ((ava != null) && ((ControllingClient != null) && ControllingClient.IsActive))
                    ava.UpdateDatabase(ControllingClient.AgentId, Appearance, null, null);
            }
        }

        /// <summary>
        /// Set appearance data (textureentry and slider settings) received from the client
        /// </summary>
        /// <param name="texture"></param>
        /// <param name="visualParam"></param>
        public void SetAppearance(byte[] texture, List<byte> visualParam, WearableCache[] cachedItems, uint serial)
        {
            Primitive.TextureEntry textureEnt = new Primitive.TextureEntry(texture, 0, texture.Length);
            m_appearance.SetAppearance(textureEnt, visualParam.ToArray());
            if (m_appearance.AvatarHeight > 0)
                SetHeight(m_appearance.AvatarHeight);

            Dictionary<UUID, UUID> bakedTextures = new Dictionary<UUID,UUID>();
            foreach (WearableCache cache in cachedItems)
            {
                //V2 changed to send the actual texture index, and not the baked texture index
                int index = cache.TextureIndex >= 5 ? cache.TextureIndex :
                    (int)AppearanceManager.BakeTypeToAgentTextureIndex((BakeType)cache.TextureIndex);

                if(m_appearance.Texture != null && m_appearance.Texture.FaceTextures[index] != null)
                    bakedTextures.Add(cache.CacheID, m_appearance.Texture.FaceTextures[index].TextureID);
            }

            // Cof version number.
            m_appearance.Serial = (int)serial;

            if (!this.IsInTransit)
            {
                // Don't update the database with changes while a teleport/crossing is in progress.
                IAvatarFactory ava = m_scene.RequestModuleInterface<IAvatarFactory>();
                if (ava != null)
                {
                    ava.UpdateDatabase(m_uuid, m_appearance, SendAppearanceToAllOtherAgents, bakedTextures);
                }
            }

            if (!m_startAnimationSet)
            {
                UpdateMovementAnimations();
                m_startAnimationSet = true;
            }

            //
            // Handle initial attachment rez.  We need to do this for V1. V2 wants to manage its own
            // but we dont really have a good way to tell its a V2 client.
            //
            if (Interlocked.CompareExchange(ref _attachmentRezCalled, 1, 0) == 0)
            {
                //retrieve all attachments
                CachedUserInfo userInfo = m_scene.CommsManager.UserService.GetUserDetails(m_uuid);
                if (userInfo == null)
                    return;
                // If this is after a login in this region and not done yet, add the initial attachments
                if (ScenePresence.CheckNeedsInitialAttachmentRezAndReset(m_uuid))
                {
                    if (!IsChildAgent && (HasAttachments() == false))
                    {
                        ControllingClient.RunAttachmentOperation(() =>
                        {
                            this.InitialAttachmentRez();
                        });
                    }
                }
            }

            if (!IsBot)
                SendAvatarData(m_controllingClient, false);
        }

        /// <summary>
        ///
        /// </summary>
        /// <param name="animations"></param>
        /// <param name="seqs"></param>
        /// <param name="objectIDs"></param>
        public void SendAnimPack(UUID[] animations, int[] seqs, UUID[] objectIDs)
        {
            if (m_isChildAgent)
                return;
            if (!IsFullyInRegion)
            {
//                m_log.WarnFormat("[SCENE PRESENCE]: NOT sending anim pack to {0}: avatar not yet in region.", this.Name);
                return;
            }

//            m_log.WarnFormat("[SCENE PRESENCE]: Sending anim pack to {0}.", this.Name);
            m_scene.Broadcast(
                delegate(IClientAPI client) { client.SendAnimations(animations, seqs, m_controllingClient.AgentId, objectIDs); });
        }

        public void SendAnimPackToClient(IClientAPI client)
        {
            if (m_isChildAgent)
                return;
            UUID[] animIDs;
            int[] sequenceNums;
            UUID[] objectIDs;

            m_animations.GetArrays(out animIDs, out sequenceNums, out objectIDs);

            client.SendAnimations(animIDs, sequenceNums, m_controllingClient.AgentId, objectIDs);
        }

        

        /// <summary>
        /// Send animation information about this avatar to all clients.
        /// </summary>
        public void SendAnimPack()
        {
            //m_log.Debug("[SCENE PRESENCE]: Sending animation pack to all");
            
            if (m_isChildAgent)
                return;

            UUID[] animIDs;
            int[] sequenceNums;
            UUID[] objectIDs;

            m_animations.GetArrays(out animIDs, out sequenceNums, out objectIDs);

            SendAnimPack(animIDs, sequenceNums, objectIDs);
        }


#endregion

#region Significant Movement Method

        /// <summary>
        /// This checks for a significant movement and sends a courselocationchange update
        /// </summary>
        protected void CheckForSignificantMovement()
        {
            float childAgentUpdateDistance = 32;
            Vector3 pos = _GetPosition(true, true); // check for parcel changes and updates from physics

            if (Util.GetDistanceTo(pos, posLastSignificantMove) > 0.5)
            {
                posLastSignificantMove = pos;
                m_scene.EventManager.TriggerSignificantClientMovement(m_controllingClient);
            }

            if (m_sceneView != null && m_sceneView.UseCulling)
            {
                //Check to see if the agent has moved enough to warrent another culling check
                if ((!IsBot) && (Util.GetDistanceTo(pos, posLastCullCheck) > m_sceneView.DistanceBeforeCullingRequired))
                {
                    posLastCullCheck = pos;
                    m_sceneView.CheckForDistantEntitiesToShow();
                }
                childAgentUpdateDistance = m_sceneView.DistanceBeforeCullingRequired;
            }

            if (Util.GetDistanceTo(pos, m_LastChildAgentUpdatePosition) >= childAgentUpdateDistance)
                SendChildAgentUpdate();
        }

        public void SendChildAgentUpdate()
        {
            Vector3 pos = AbsolutePosition;
            m_LastChildAgentUpdatePosition.X = pos.X;
            m_LastChildAgentUpdatePosition.Y = pos.Y;
            m_LastChildAgentUpdatePosition.Z = pos.Z;

            ChildAgentDataUpdate cadu = new ChildAgentDataUpdate();
            cadu.ActiveGroupID = UUID.Zero.Guid;
            cadu.AgentID = UUID.Guid;
            cadu.alwaysrun = m_setAlwaysRun;
            cadu.AVHeight = m_avHeight;
            sLLVector3 tempCameraCenter = new sLLVector3(new Vector3(m_CameraCenter.X, m_CameraCenter.Y, m_CameraCenter.Z));
            cadu.cameraPosition = tempCameraCenter;
            cadu.drawdistance = m_DrawDistance;
            if (!this.IsBot)    // bots don't need IsGod checks
                if (m_scene.Permissions.IsGod(new UUID(cadu.AgentID)))
                    cadu.godlevel = m_godlevel;
            cadu.GroupAccess = 0;
            cadu.Position = new sLLVector3(pos);
            cadu.regionHandle = m_scene.RegionInfo.RegionHandle;

            float multiplier = CalculateNeighborBandwidthMultiplier();
            //m_log.Info("[NeighborThrottle]: " + m_scene.GetInaccurateNeighborCount().ToString() + " - m: " + multiplier.ToString());
            cadu.throttles = ControllingClient.GetThrottlesPacked(multiplier);
            cadu.Velocity = new sLLVector3(Velocity);

            AgentPosition agentpos = new AgentPosition();
            agentpos.CopyFrom(cadu);

            m_scene.SendOutChildAgentUpdates(agentpos, this);
        }

        private float CalculateNeighborBandwidthMultiplier()
        {
            int innacurateNeighbors = this.m_remotePresences.GetRemotePresenceCount();

            if (innacurateNeighbors != 0)
            {
                //only allow 30% of our bandwidth to be used for neighbor regions
                return 0.30f / (float)innacurateNeighbors;
            }
            else
            {
                return 0.30f;
            }
        }

#endregion
#region Border Crossing Methods

        /// <summary>
        /// Checks to see if the avatar is in range of a border and calls CrossToNewRegion
        /// </summary>
        protected void CheckForBorderCrossing()
        {
            int neighbor = 0;
            Vector3 pos;
            Vector3 pos2;
            float[] fix = new float[2];

            lock (m_posInfo)
            {
                if (IsChildAgent)
                    return;
                if (IsBot)
                    return;
                if (IsInTransit)
                    return;
                if (m_posInfo.Parent != null)
                    return;   // let the prim we're sitting on drag the presence across

                Vector3 vel = Velocity;
                pos = m_posInfo.Position;
                pos2 = pos;

                // This is an emergency position to restore if a crossing fails, so put it a bit safely inside
                m_LastRegionPosition = pos2;
                if (m_LastRegionPosition.X < 1.0f)
                    m_LastRegionPosition.X = 1.0f;
                if (m_LastRegionPosition.Y < 1.0f)
                    m_LastRegionPosition.Y = 1.0f;
                if (m_LastRegionPosition.X > 255.0f)
                    m_LastRegionPosition.X = 255.0f;
                if (m_LastRegionPosition.Y > 255.0f)
                    m_LastRegionPosition.Y = 255.0f;

                //add frames of interpolation
                float timeStep = 0.0156f * 2.0f; //TODO: This should be based on the phyiscs constant for min timestep
                //the remainder of dynamic interpolation will be done by the receiving side

                pos2.X = pos2.X + (vel.X * timeStep);
                pos2.Y = pos2.Y + (vel.Y * timeStep);
                pos2.Z = pos2.Z + (vel.Z * timeStep);
            }
            // Meaty call below so do this outside the lock above.

            ulong neighborHandle = 0;
            SimpleRegionInfo neighborInfo = null;

            // Checks if where it's headed exists a region
            if (pos2.X < 0)
            {
                if (pos2.Y < Constants.OUTSIDE_REGION_NEGATIVE_EDGE)
                    neighbor = HaveNeighbor(Cardinals.SW, ref fix, ref neighborHandle, ref neighborInfo);
                else if (pos2.Y >= Constants.OUTSIDE_REGION)
                    neighbor = HaveNeighbor(Cardinals.NW, ref fix, ref neighborHandle, ref neighborInfo);
                else
                    neighbor = HaveNeighbor(Cardinals.W, ref fix, ref neighborHandle, ref neighborInfo);
            }
            else if (pos2.X >= Constants.OUTSIDE_REGION)
            {
                if (pos2.Y < Constants.OUTSIDE_REGION_NEGATIVE_EDGE)
                    neighbor = HaveNeighbor(Cardinals.SE, ref fix, ref neighborHandle, ref neighborInfo);
                else if (pos2.Y >= Constants.OUTSIDE_REGION)
                    neighbor = HaveNeighbor(Cardinals.NE, ref fix, ref neighborHandle, ref neighborInfo);
                else
                    neighbor = HaveNeighbor(Cardinals.E, ref fix, ref neighborHandle, ref neighborInfo);
            }
            else if (pos2.Y < Constants.OUTSIDE_REGION_NEGATIVE_EDGE)
            {
                neighbor = HaveNeighbor(Cardinals.S, ref fix, ref neighborHandle, ref neighborInfo);
            }
            else if (pos2.Y >= Constants.OUTSIDE_REGION)
            {
                neighbor = HaveNeighbor(Cardinals.N, ref fix, ref neighborHandle, ref neighborInfo);
            }

            // Makes sure avatar does not end up outside region
            if (PhysicsActor != null)
            {
                if (neighbor < 0)
                {
                    AbsolutePosition = new Vector3(
                                                    pos.X + 3 * fix[0],
                                                    pos.Y + 3 * fix[1],
                                                    pos.Z);
                }
            }

            // Makes sure avatar does not end up outside region
            if (PhysicsActor != null)
            {
                if (neighbor > 0)
                {
                    pos2.X += fix[0];
                    pos2.Y += fix[1];

                    CrossToNewRegion(neighborHandle, neighborInfo, pos2);
                }
            }
        }

        protected int HaveNeighbor(Cardinals car, ref float[] fix, ref ulong neighborHandle, ref SimpleRegionInfo neighborInfo)
        {
            uint neighbourx = m_regionInfo.RegionLocX;
            uint neighboury = m_regionInfo.RegionLocY;

            float fixX = 0;
            float fixY = 0;

            int dir = (int)car;

            if (dir > 1 && dir < 5) //Heading East
            {
                neighbourx++;
                fixX -= (float)Constants.RegionSize;
            }
            else if (dir > 5) // Heading West
            {
                neighbourx--;
                fixX += (float)Constants.OUTSIDE_REGION_POSITIVE_EDGE;
            }

            if (dir < 3 || dir == 8) // Heading North
            {
                neighboury++;
                fixY -= (float)Constants.RegionSize;
            }
            else if (dir > 3 && dir < 7) // Heading Sout
            {
                neighboury--;
                fixY += (float)Constants.OUTSIDE_REGION_POSITIVE_EDGE;
            }

            neighborHandle = Util.RegionHandleFromLocation(neighbourx, neighboury);
            neighborInfo = m_scene.RequestNeighbouringRegionInfo(neighborHandle);

            if (neighborInfo == null)
            {

                fix[0] = (float)(int)(m_regionInfo.RegionLocX - neighbourx);
                fix[1] = (float)(int)(m_regionInfo.RegionLocY - neighboury);
                
                return dir * (-1);
            }
            else
            {
                fix[0] = fixX;
                fix[1] = fixY;
                return dir;
            }
        }

        /// <summary>
        /// Moves the agent outside the region bounds
        /// Tells neighbor region that we're crossing to it
        /// If the neighbor accepts, remove the agent's viewable avatar from this scene
        /// set them to a child agent.
        /// </summary>
        protected void CrossToNewRegion(ulong neighborHandle, SimpleRegionInfo neighborInfo, Vector3 positionInNewRegion)
        {
            ulong started = Util.GetLongTickCount();

            lock (m_posInfo)    // SetInTransit and AbsolutePosition will grab this
            {
                if (PhysicsActor == null)
                {
                    //when a user is crossing on a border due to being attached to a moving object
                    //they will have no physics actor. This is our signal to let the object
                    //do the crossing for us
                    return;
                }
            }

            m_scene.CrossWalkingOrFlyingAgentToNewRegion(this, neighborHandle, neighborInfo, positionInNewRegion);

            m_log.InfoFormat("[SCENE]: Crossing for avatar took {0} ms for {1}.", Util.GetLongTickCount()-started, this.Name);
        }

        public Task CrossIntoNewRegionWithGroup(SceneObjectGroup sceneObjectGroup, SceneObjectPart part, ulong newRegionHandle)
        {
            return m_scene.CrossSittingAgentToNewRegion(this, sceneObjectGroup, part, newRegionHandle);
        }

        // Figure out if this agent is supposed to have a physics actor or not
        public void RestoreInCurrentScene(bool isFlying)
        {
            bool add = false;
            lock (m_posInfo)
            {
                if ((!IsChildAgent) && (m_posInfo.Parent == null) && (!m_closed))
                {
                    m_posInfo.Position = m_LastRegionPosition;
                    add = true;
                }
            }
            if (add)
            {
                AddToPhysicalScene(isFlying);
                // m_log.WarnFormat("[SCENE PRESENCE]: RestoreInCurrentScene: Sending terse update vel={0} and pos change.", this.Velocity);
                SendTerseUpdateToAllClients();
            }
            else
            {
                RemoveFromPhysicalScene();
            }


            
        }

        public void Reset(SimpleRegionInfo destinationRegion)
        {
            m_scene.SendKillObject(m_localId, destinationRegion);
            ResetAnimations();
        }

        public void ResetAnimations()
        {
            bool bSitting = (m_posInfo.Parent != null);
            m_animations.Clear(bSitting);
        }

        public bool IsRegionVisibleFrom(uint regionX, uint regionY, uint fromX, uint fromY, Vector3 fromPos, float drawDistance)
        {
            if (!Util.IsOutsideView(fromX, regionX, fromY, regionY))
                return true;

            // Disabling the draw distance based visibility until the algorithm handles proper tiling path rules for region visibility.
            // e.g. Diagonal regions (i.e. checkerboard region layouts) are not supposed to be visible without a horizontal/vertical connection region.
#if false
            // region offset, e.g. (1002, 999) viewing (1000,1000) would be diffX=-2, diffY=1 (left 2, up 1)
            int diffX = (int)regionX - (int)fromX;
            int diffY = (int)regionY - (int)fromY;
            // distance to nearest edge of that region from current pos
            float distX = 0.0f; 
            float distY = 0.0f;

            if (diffX < 0)
                distX = -((Constants.RegionSize * (float)(diffX-1)) + (float)fromPos.X);
            else
            if (diffX > 0)
                distX = ((Constants.RegionSize * (float)diffX) - (float)fromPos.X);
            if (distX > drawDistance)
                return false;

            if (diffY < 0)
                distY = -((Constants.RegionSize * (float)(diffY - 1)) + (float)fromPos.Y);
            else
            if (diffY > 0)
                distY = ((Constants.RegionSize * (float)diffY) - (float)fromPos.Y);
            if (distY > drawDistance)
                return false;

            return true;
#else
            return false;   // draw distance does not extend the nearest-region-only visibility, for now
#endif
        }

#endregion

        /// <summary>
        /// This allows the Sim owner the abiility to kick users from their sim currently.
        /// It tells the client that the agent has permission to do so.
        /// </summary>
        public void GrantGodlikePowers(UUID agentID, UUID sessionID, UUID token, bool godStatus)
        {
            if (godStatus)
            {
                // For now, assign god level 200 to anyone
                // who is granted god powers, but has no god level set.
                //
                UserProfileData profile = m_scene.CommsManager.UserService.GetUserProfile(agentID);
                if (profile.GodLevel > 0)
                    m_godlevel = profile.GodLevel;
                else
                    m_godlevel = 200;
            }
            else
            {
                m_godlevel = 0;
            }

            ControllingClient.SendAdminResponse(token, (uint)m_godlevel);
        }

#region Child Agent Updates

        public void ChildAgentDataUpdate(AgentData cAgentData)
        {
            // m_log.Debug("[SCENE PRESENCE]: >>> ChildAgentDataUpdate <<< " + Scene.RegionInfo.RegionName);
            if (!IsChildAgent)
                return;

            CopyFrom(cAgentData);
        }

        private ulong _childAgentUpdateTime = 0;
        public void ChildAgentDataUpdate2(AgentData cAgentData)
        {
            if (!IsChildAgent)
                return;

            _childAgentUpdateTime = cAgentData.AgentDataCreatedOn;
            CopyFrom(cAgentData);
        }

        /// <summary>
        /// This updates important decision making data about a child agent
        /// The main purpose is to figure out what objects to send to a child agent that's in a neighboring region
        /// </summary>
        public void ChildAgentPositionUpdate(AgentPosition cAgentData, uint tRegionX, uint tRegionY, uint rRegionX, uint rRegionY)
        {
            // m_log.Warn("[SCENE PRESENCE]: >>> ChildAgentPositionUpdate (" + rRegionX + "," + rRegionY+") at "+cAgentData.Position.ToString());
            int shiftx = ((int)rRegionX - (int)tRegionX) * (int)Constants.RegionSize;
            int shifty = ((int)rRegionY - (int)tRegionY) * (int)Constants.RegionSize;

            // m_log.ErrorFormat("[SCENE PRESENCE]: SP.ChildAgentPositionUpdate for R({0},{1}) T({2},{3}) at {4}+{5},{6}+{7},{8}",
            //          rRegionX.ToString(), rRegionY.ToString(), tRegionX.ToString(), tRegionY.ToString(),
            //          cAgentData.Position.X.ToString(), shiftx.ToString(), cAgentData.Position.Y.ToString(), shifty, cAgentData.Position.Z.ToString());

            if (!IsChildAgent)
            {
                m_log.Error("[SCENE PRESENCE]: ChildAgentPositionUpdate is NOT child agent - refused.");
                return;
            }
            if (IsInTransit)
            {
                m_log.Info("[SCENE PRESENCE]: ChildAgentPositionUpdate while in transit - ignored.");
                return;
            }
            if (cAgentData.Position != new Vector3(-1, -1, -1)) // UGH!!
            {
                lock (m_posInfo)
                {
                    if (m_posInfo.Parent != null)
                    {
                        m_log.InfoFormat("[SCENE PRESENCE]: ChildAgentPositionUpdate move to {0} refused for agent already sitting at {1}.",
                                        cAgentData.Position.ToString(), cAgentData.Position.ToString());
                        return;
                    }
                    AbsolutePosition = new Vector3(cAgentData.Position.X + shiftx, cAgentData.Position.Y + shifty, cAgentData.Position.Z);
                }
            }

            // Do this after updating the position!
            m_DrawDistance = cAgentData.Far;    // update the SP draw distance *before* checking culling
            if (m_sceneView != null && m_sceneView.UseCulling)
            {
                //Check for things that may have just entered the draw distance of the user
                m_sceneView.CheckForDistantEntitiesToShow();
            }

            m_CameraCenter = new Vector3(cAgentData.Center.X + shiftx, cAgentData.Center.Y + shifty, cAgentData.Center.Z);

            m_avHeight = cAgentData.Size.Z;
            //SetHeight(cAgentData.AVHeight);

            if ((cAgentData.Throttles != null) && cAgentData.Throttles.Length > 0)
                ControllingClient.SetChildAgentThrottle(cAgentData.Throttles);
        }

        /// <summary>
        /// Returns this presense's raw stored position or position offset
        /// </summary>
        /// <returns></returns>
        public Vector3 GetRawPosition()
        {
            lock (m_posInfo)
            {
                return m_posInfo.Position;
            }
        }

        public void CopyToForRootAgent(AgentData cAgent)
        {
            cAgent.AgentID = UUID;
            cAgent.RegionHandle = m_scene.RegionInfo.RegionHandle;

            lock (m_posInfo)
            {
                // m_log.WarnFormat("[PRESENCE]: CopyToForRootAgent for {0} position {1} was {2}", cAgent.AgentID, m_posInfo.Position, cAgent.Position);

                cAgent.AvatarAsAPrim = !AvatarMovesWithPart;    // default (false) in protocol is legacy value (AvatarMovesWithPart==true).

                cAgent.Position = m_posInfo.Position;
                cAgent.Velocity = Velocity;
                cAgent.Center = m_CameraCenter;
                cAgent.Size = new Vector3(0, 0, m_avHeight);
                cAgent.AtAxis = m_CameraAtAxis;
                cAgent.LeftAxis = m_CameraLeftAxis;
                cAgent.UpAxis = m_CameraUpAxis;

                cAgent.Far = m_DrawDistance;

                cAgent.HeadRotation = m_headrotation;
                cAgent.BodyRotation = m_bodyRot;
                cAgent.ControlFlags = m_AgentControlFlags;
                cAgent.AlwaysRun = m_setAlwaysRun;

                if (m_posInfo.Parent != null)
                {
                    cAgent.SatOnPrimOffset = m_posInfo.Position;
                    cAgent.SatOnPrim = m_posInfo.Parent.UUID;
                    cAgent.SatOnGroup = m_posInfo.Parent.ParentGroup.UUID;
                }
            }

            // Throttles
            cAgent.Throttles = ControllingClient.GetThrottlesPacked(1.0f);

            cAgent.PresenceFlags = 0;
            if (ControllingClient.DebugCrossings)
                cAgent.PresenceFlags |= (ulong)PresenceFlags.DebugCrossings;
<<<<<<< HEAD

            cAgent.HeadRotation = m_headrotation;
            cAgent.BodyRotation = m_bodyRot;
            cAgent.ControlFlags = m_AgentControlFlags;

=======
>>>>>>> 2da9b423
            if (m_scene.Permissions.IsGod(new UUID(cAgent.AgentID)))
                cAgent.GodLevel = (byte)m_godlevel;
            else 
                cAgent.GodLevel = (byte) 0;

            cAgent.Appearance = new AvatarAppearance(m_appearance);

            // Animations
            try
            {
                cAgent.Anims = m_animations.ToArray();
            }
            catch { }

            List<RemotePresenceInfo> presInfo 
                = new List<RemotePresenceInfo>(m_remotePresences.GetRemotePresenceList().Select((AvatarRemotePresence pres) => { return pres.PresenceInfo; }));

            //add THIS presence since on another sim it will be remote
            presInfo.Add(new RemotePresenceInfo { CapsPath = m_connection.CircuitData.CapsPath, RegionInfo = m_scene.RegionInfo });

            cAgent.RemoteAgents = presInfo;

            PhysicsActor pa = PhysicsActor;
            if (pa != null)
            {
                cAgent.ConstantForces = pa.ConstantForce;
                cAgent.ConstantForcesAreLocal = pa.ConstantForceIsLocal;
            }

            //group data
            List<AgentGroupData> groupPowers = m_controllingClient.GetAllGroupPowers();
            if (groupPowers != null && groupPowers.Count > 0)
            {
                cAgent.Groups = groupPowers.ToArray();
            }

            cAgent.ActiveGroupID = m_controllingClient.ActiveGroupId;
        }

        public void CopyFrom(AgentData cAgent)
        {
            SceneObjectPart satOnPart = null;
            if (cAgent.SatOnPrim != UUID.Zero)
                satOnPart = m_scene.GetSceneObjectPart(cAgent.SatOnPrim);

            AvatarMovesWithPart = !cAgent.AvatarAsAPrim;    // default (false) in protocol is legacy value (AvatarMovesWithPart==true).

            m_rootRegionHandle = cAgent.RegionHandle;
            m_callbackURI = cAgent.CallbackURI;
            m_callbackTime = Util.GetLongTickCount();
<<<<<<< HEAD
=======

            lock(m_posInfo)
            {
                // Now handle position info first, and other quick fields inside the lock
                if (satOnPart != null)
                {
                    m_requestedSitTargetID = satOnPart.LocalId;
                    m_requestedSitTargetUUID = cAgent.SatOnPrim;
                    m_requestedSitTargetOffset = cAgent.SatOnPrimOffset;

                    if (cAgent.Anims == null || cAgent.Anims.Length == 0)
                    {
                        UUID animID = m_controllingClient.GetDefaultAnimation("SIT");
                        this.AddAnimation(animID, m_requestedSitTargetUUID);
                    }
                    m_posInfo.Set(cAgent.SatOnPrimOffset, satOnPart, satOnPart.AbsolutePosition);
                }
                else
                {
                    cAgent.SatOnGroup = UUID.Zero;
                    m_requestedSitTargetID = 0;
                    m_requestedSitTargetUUID = UUID.Zero;
                    m_posInfo.Set(cAgent.Position, null, Vector3.Zero);
                }

                // Velocity = Vector3.Zero;
                Velocity = cAgent.Velocity;

                m_headrotation = cAgent.HeadRotation;
                m_bodyRot = cAgent.BodyRotation;
                m_AgentControlFlags = cAgent.ControlFlags; 
                m_avHeight = cAgent.Size.Z;
>>>>>>> 2da9b423

                m_CameraCenter = cAgent.Center;
                m_CameraAtAxis = cAgent.AtAxis;
                m_CameraLeftAxis = cAgent.LeftAxis;
                m_CameraUpAxis = cAgent.UpAxis;

                m_DrawDistance = cAgent.Far;

                m_setAlwaysRun = cAgent.AlwaysRun;

                m_restoredConstantForce = cAgent.ConstantForces;
                m_restoredConstantForceIsLocal = cAgent.ConstantForcesAreLocal;
            }
            if ((cAgent.Throttles != null) && cAgent.Throttles.Length > 0)
                ControllingClient.SetChildAgentThrottle(cAgent.Throttles);

            ControllingClient.DebugCrossings = (cAgent.PresenceFlags & (ulong)PresenceFlags.DebugCrossings) != 0;
<<<<<<< HEAD

            m_headrotation = cAgent.HeadRotation;
            m_bodyRot = cAgent.BodyRotation;
            m_AgentControlFlags = cAgent.ControlFlags; 
=======
>>>>>>> 2da9b423

            if (m_scene.Permissions.IsGod(new UUID(cAgent.AgentID)))
                m_godlevel = cAgent.GodLevel;

            m_appearance = new AvatarAppearance(cAgent.Appearance);

            // Animations
            try
            {
                m_animations.Clear(cAgent.SatOnGroup != UUID.Zero);
                m_animations.FromArray(cAgent.Anims);
            }
            catch {  }

            if (cAgent.Groups != null)
            {
                m_controllingClient.SetGroupPowers(cAgent.Groups);
                m_controllingClient.SetActiveGroupInfo(new AgentGroupData { GroupID = cAgent.ActiveGroupID });
            }

            m_serializedAttachmentData = cAgent.SerializedAttachments;
            m_locomotionFlags = cAgent.LocomotionFlags;

            if (cAgent.RemoteAgents != null && !IsBot)
            {
                m_remotePresences.SetInitialPresences(cAgent.RemoteAgents);
            }
        }

        public bool CopyAgent(out IAgentData agent)
        {
            agent = new CompleteAgentData();
            CopyToForRootAgent((AgentData)agent);
            return true;
        }

#endregion Child Agent Updates

        /// <summary>
        /// Handles part of the PID controller function for moving an avatar.
        /// </summary>
        public override void UpdateMovement()
        {
            lock (m_forcesList)
            {
                if (_nudgeStart != 0 && (uint)Environment.TickCount - _nudgeStart >= _nudgeDuration)
                {
                    //the nudge is over
                    m_forcesList.Add(Vector3.Zero);
                    _nudgeStart = 0;
                }

                if (m_forcesList.Count > 0)
                {
                    for (int i = 0; i < m_forcesList.Count; i++)
                    {
                        Vector3 force = m_forcesList[i];

                        m_updateflag = true;
                        try
                        {
                            movementvector = force;
                            Velocity = movementvector;
                        }
                        catch (NullReferenceException)
                        {
                            // Under extreme load, this returns a NullReference Exception that we can ignore.
                            // Ignoring this causes no movement to be sent to the physics engine...
                            // which when the scene is moving at 1 frame every 10 seconds, it doesn't really matter!
                        }
                    }

                    m_forcesList.Clear();
                }
            }
        }

        static ScenePresence()
        {
            Primitive.TextureEntry textu = AvatarAppearance.GetDefaultTexture();
            DefaultTexture = textu.GetBytes();
            
        }

        public override void SetText(string text, Vector3 color, double alpha)
        {
            throw new Exception("Can't set Text on avatar.");
        }

        /// <summary>
        /// Adds a physical representation of the avatar to the Physics plugin
        /// </summary>
        public void AddToPhysicalScene(bool isFlying)
        {
            if (PhysicsActor != null)
            {
                DumpDebug("AddToPhysicalScene(existing)", "n/a");
                RemoveFromPhysicalScene();
            }
            DumpDebug("AddToPhysicalScene(clean)", "n/a"); 

            PhysicsScene scene = m_scene.PhysicsScene;

            OpenMetaverse.Vector3 pVec =
                new OpenMetaverse.Vector3(AbsolutePosition.X, AbsolutePosition.Y,
                                    AbsolutePosition.Z);
            OpenMetaverse.Quaternion pRot = Rotation;
            PhysicsActor pa = scene.AddAvatar(Firstname + "." + Lastname, pVec, pRot,
                                                new Vector3(0, 0, m_avHeight), isFlying,
                                                Velocity);

            PhysicsActor = pa;
            scene.AddPhysicsActorTaint(pa);

            pa.OnRequestTerseUpdate += SendTerseUpdateToAllClients;
            pa.OnPositionUpdate += new PositionUpdate(m_physicsActor_OnPositionUpdate);
            pa.OnCollisionUpdate += PhysicsCollisionUpdate;
            pa.SubscribeCollisionEvents(1000);
            pa.LocalID = LocalId;

            pa.AddForce(m_restoredConstantForce, m_restoredConstantForceIsLocal ? ForceType.ConstantLocalLinearForce : ForceType.ConstantGlobalLinearForce);
            m_restoredConstantForce = Vector3.Zero;
            m_restoredConstantForceIsLocal = false;

            // We have a new physActor... force agent update
            m_newPhysActorNeedsUpdate = true;
        }

        void m_physicsActor_OnPositionUpdate()
        {
        }

        /// <summary>
        /// Causes collision events for the avatar to be sent to the grp
        /// </summary>
        /// <param name="grp"></param>
        public void RegisterGroupToCollisionUpdates(SceneObjectGroup grp)
        {
            lock (m_groupsRegisteredForCollisionEvents)
            {
                if (m_groupsRegisteredForCollisionEvents.Contains(grp.UUID))
                    return;
                m_groupsRegisteredForCollisionEvents.Add(grp.UUID);
            }
        }

        /// <summary>
        /// Stops collision events for the avatar to be sent to the grp
        /// </summary>
        /// <param name="grp"></param>
        public void DeregisterGroupFromCollisionUpdates(SceneObjectGroup grp)
        {
            lock (m_groupsRegisteredForCollisionEvents)
            {
                if (!m_groupsRegisteredForCollisionEvents.Contains(grp.UUID))
                    return;
                m_groupsRegisteredForCollisionEvents.Remove(grp.UUID);
            }
        }

        /// <summary>
        /// Gets a list of all groups that are listening to this avatar's collision events
        /// </summary>
        /// <returns></returns>
        private List<SceneObjectGroup> GetGroupsRegisteredForCollisionUpdates()
        {
            List<SceneObjectGroup> grps = new List<SceneObjectGroup>();

            lock (m_groupsRegisteredForCollisionEvents)
            {
                foreach (UUID id in m_groupsRegisteredForCollisionEvents)
                {
                    SceneObjectPart prt = m_scene.GetSceneObjectPart(id);
                    if (prt == null)
                        continue;
                    if (prt.GetRootPartUUID() == id)
                        grps.Add(prt.ParentGroup);
                }
            }
            return grps;
        }

        // Event called by the physics plugin to tell the avatar about a collision.
        private void PhysicsCollisionUpdate(EventArgs e)
        {
            CollisionEventUpdate collisionData = (CollisionEventUpdate)e;

            List<SceneObjectGroup> attList = this.GetAttachments();
            attList.AddRange(GetGroupsRegisteredForCollisionUpdates());

            switch (collisionData.Type)
            {
                case CollisionEventUpdateType.CollisionBegan:
                    SceneObjectPart part = m_scene.SceneGraph.GetPrimByLocalId(collisionData.OtherColliderLocalId);

                    if (part != null)
                    {
                        HandleDamage(part);
                    }
                    
                    foreach (SceneObjectGroup group in attList)
                    {
                        if (group.WantsCollisionEvents)
                        {
                            group.RootPart.PhysicsCollision(e);
                        }
                    }
                    
                    break;

                case CollisionEventUpdateType.CollisionEnded:
                case CollisionEventUpdateType.LandCollisionBegan:
                case CollisionEventUpdateType.LandCollisionEnded:
                case CollisionEventUpdateType.CharacterCollisionBegan:
                case CollisionEventUpdateType.CharacterCollisionEnded:
                    foreach (SceneObjectGroup group in attList)
                    {
                        if (group.WantsCollisionEvents)
                        {
                            group.RootPart.PhysicsCollision(e);
                        }
                    }
                    break;

                case CollisionEventUpdateType.LandCollisionContinues:
                case CollisionEventUpdateType.CollisionContinues:
                case CollisionEventUpdateType.CharacterCollisionContinues:
                    foreach (SceneObjectGroup group in attList)
                    {
                        if (group.WantsRepeatingCollisionEvents)
                        {
                            group.RootPart.PhysicsCollision(e);
                        }
                    }
                    break;
            }

            UpdateMovementAnimations();
        }

        private void HandleDamage(SceneObjectPart part)
        {
            float starthealth = m_health;
            uint killerObj = 0;

            if (!m_invulnerable)
            {
                m_health -= CalculateDamage(part);

                if (m_health <= 0)
                {
                    killerObj = part.LocalId;
                }

                if (starthealth != m_health)
                {
                    //we can not fire TriggerAvatarKill from this thread because we're 
                    //inside the physics thread and some of the actions that need to 
                    //happen for an avatar kill are physics related. This will cause 
                    //the physics thread to wait on itself
                    Util.FireAndForget(delegate(object o)
                    {
                        ControllingClient.SendHealth(m_health);

                        if (m_health <= 0)
                        {
                            m_scene.EventManager.TriggerAvatarKill(killerObj, this);
                        }
                    });
                }
            }
        }

        private float CalculateDamage(SceneObjectPart part)
        {
            //sort of a guesstimate on a reasonable amount of total force for an instant kill
            const float KILL_FORCE = 3000;

            SceneObjectPart parentPart = part.ParentGroup.RootPart;
            PhysicsActor grpActor = parentPart.PhysActor;

            if (grpActor != null)
            {
                float force = Vector3.Mag(grpActor.Velocity) * grpActor.Mass;
                float damage = (force / KILL_FORCE) * 100;

                if (damage < 1.0f) return 0;
                else return damage;
            }

            return 0.0f;
        }

        public void setHealthWithUpdate(float health)
        {
            Health = health;
            ControllingClient.SendHealth(Health);
        }

        public void Close()
        {
            m_remotePresences.OnScenePresenceClosed();
            m_remotePresences = null;

            List<SceneObjectGroup> attList = GetAttachments();

            // Save and Delete attachments from scene only if we're a root and not a bot
            if (!IsChildAgent)
            {
                foreach (SceneObjectGroup grp in attList)
                {
                    if (IsBot)
                        m_scene.DeleteAttachment(grp);
                    else
                        m_scene.SaveAndDeleteAttachment(null, grp, grp.GetFromItemID(), grp.OwnerID);
                }
            }

            lock (m_attachments)
            {
                m_attachments.Clear();
            }
            
            RemoveFromPhysicalScene();

            if (!IsBot)
                m_scene.CommsManager.UserService.UnmakeLocalUser(m_uuid); 
            
            m_closed = true;

            ClearSceneView();
            SceneView.ClearAllTracking();
            m_sceneView = null; // free the reference
            m_controllingClient = null;
        }

        /// <summary>
        /// Ctor used for unit tests only
        /// </summary>
        public ScenePresence(Scene currentRegion, float drawDistance, IClientAPI mockClient)
        {
            m_scene = currentRegion;

            if (DefaultTexture == null)
            {
                Primitive.TextureEntry textu = AvatarAppearance.GetDefaultTexture();
                DefaultTexture = textu.GetBytes();
            }

            m_remotePresences = new AvatarRemotePresences(currentRegion, this);
            m_DrawDistance = drawDistance;
            m_controllingClient = mockClient;
        }

        public IEnumerable<UUID> CollectAttachmentItemIds()
        {
            List<UUID> itemIds = new List<UUID>();
            lock (m_attachments)
            {
                foreach (SceneObjectGroup grp in m_attachments)
                {
                    itemIds.Add(grp.GetFromItemID());
                }
            }

            return itemIds;
        }

        /// <summary>
        /// Thread safe getting of attachments
        /// </summary>
        /// <returns></returns>
        public List<SceneObjectGroup> GetAttachments()
        {
            List<SceneObjectGroup> grp;
            lock (m_attachments)
            {
                grp = new List<SceneObjectGroup>(m_attachments);
            }

            return grp;
        }

        public void AddAttachment(SceneObjectGroup gobj)
        {
            lock (m_attachments)
            {
                m_attachments.Add(gobj);
            }
        }

        public bool HasAttachments()
        {
            return m_attachments.Count > 0;   
        }

        public bool HasScriptedAttachments()
        {
            lock (m_attachments)
            {
                foreach (SceneObjectGroup gobj in m_attachments)
                {
                    if (gobj != null)
                    {
                        if (gobj.RootPart.Inventory.ContainsScripts())
                            return true;
                    }
                }
            }
            return false;
        }

        public SceneObjectGroup GetAttachmentByItemID(UUID itemID)
        {
            lock (m_attachments)
            {
                foreach (SceneObjectGroup grp in m_attachments)
                {
                    if (grp.GetFromItemID() == itemID)
                        return grp;
                }
            }
            return null;
        }

        public void RemoveAttachment(SceneObjectGroup gobj)
        {
            lock (m_attachments)
            {
                m_attachments.Remove(gobj);
            }
        }

        public bool ValidateAttachments()
        {
            lock (m_attachments)
            {
                // Validate
                foreach (SceneObjectGroup gobj in m_attachments)
                {
                    if (gobj == null)
                        return false;

                    if (gobj.IsDeleted)
                        return false;
                }
            }
            return true;
        }

        public void HandleActivateGroup(IClientAPI remoteClient, UUID groupID)
        {
            if (IsChildAgent)
                return;

            lock (m_attachments)
            {
                foreach (SceneObjectGroup gobj in m_attachments)
                {
                    if (gobj != null)
                    {
                        gobj.SetGroup(groupID, remoteClient);
                    }
                }
            }
        }

        /// <summary>
        /// Sends a full update for all attachments on us to presence
        /// 
        /// SHOULD ONLY BE CALLED FROM SCENEVIEW
        /// </summary>
        /// <param name="presence"></param>
        public void SendFullUpdateForAttachments(ScenePresence presence)
        {
            List<SceneObjectGroup> attachments = GetAttachments();

            // Validate
            foreach (SceneObjectGroup gobj in attachments)
            {
                if (gobj == null)
                    continue;

                if (gobj.IsDeleted)
                    continue;

                if (gobj.IsAttachedHUD)
                    continue;

                //Send an immediate update
                presence.SceneView.SendGroupUpdate(gobj, PrimUpdateFlags.ForcedFullUpdate);
            }
        }

        internal void AttachmentsCrossedToNewRegion()
        {
            List<SceneObjectGroup> attachments = this.GetAttachments();

            foreach (SceneObjectGroup gobj in attachments)
            {
                m_scene.DeleteSceneObject(gobj, true, true, true);
            }

            lock (m_attachments)
            {
                m_attachments.Clear();
            }
        }

        public List<SceneObjectGroup> CollectAttachmentsForCrossing()
        {
            List<SceneObjectGroup> attachments = new List<SceneObjectGroup>();
            lock (m_attachments)
            {
                // Validate
                foreach (SceneObjectGroup gobj in m_attachments)
                {
                    if (gobj == null || gobj.IsDeleted)
                        continue;

                    // Set the parent localID to 0 so it transfers over properly.
                    gobj.RootPart.SetParentLocalId(0);
                    gobj.RootPart.SavedAttachmentPoint = (byte)gobj.RootPart.AttachmentPoint;
                    gobj.RootPart.SavedAttachmentPos = gobj.RootPart.AttachedPos;
                    gobj.RootPart.SavedAttachmentRot = gobj.RootPart.RotationOffset;

                    attachments.Add(gobj);
                }
            }

            return attachments;
        }

        public void initializeScenePresence(IClientAPI client, RegionInfo region, Scene scene)
        {
            m_controllingClient = client;
            m_regionInfo = region;
            m_scene = scene;
        }

        internal void AddForce(OpenMetaverse.Vector3 force, ForceType ftype)
        {
            var phyActor = PhysicsActor;
            if (phyActor != null)
            {
                phyActor.AddForce(force, ftype);
            }
        }

        internal void AddAngularForce(OpenMetaverse.Vector3 force, ForceType ftype)
        {
            var pa = PhysicsActor;
            if (pa != null)
            {
                pa.AddAngularForce(force, ftype);
            }
        }

        CameraData physActor_OnPhysicsRequestingCameraData()
        {
            return new CameraData { Valid = true, CameraPosition = this.CameraPosition, CameraRotation = this.CameraRotation, MouseLook = this.m_mouseLook,
                                    HeadRotation = this.m_headrotation, BodyRotation = this.m_bodyRot };
        }

        /// <summary>
        /// This function adds the extra controls flags SL supplies in its ScriptControlChange packets to the viewer.
        /// </summary>
        /// <param name="controls">The raw controls request from the script.</param>
        /// <returns>The corresponding full mask with additional nudge flags to pass to the viewer.</returns>
        int AdjustControlsForNudges(int controls)
        {
            if ((controls & (int)ScriptControlled.CONTROL_FWD) != 0)
                controls |= (int)ScriptControlled.CONTROL_NUDGE_AT_POS;
            if ((controls & (int)ScriptControlled.CONTROL_BACK) != 0)
                controls |= (int)ScriptControlled.CONTROL_NUDGE_AT_NEG;
            if ((controls & (int)ScriptControlled.CONTROL_LEFT) != 0)
                controls |= (int)ScriptControlled.CONTROL_NUDGE_LEFT_POS;
            if ((controls & (int)ScriptControlled.CONTROL_RIGHT) != 0)
                controls |= (int)ScriptControlled.CONTROL_NUDGE_LEFT_NEG;
            return controls;
        }

        ///////////////////////////////////////////////////////////////////////////////////////////////
        // These ControlEvents functions below must only be called indirectly through LSLSystemAPI.cs 
        // via TriggerOnReleaseControls, so that the scripts there are also unhooked.
        public void RegisterControlEventsToScript(int controls, int accept, int pass_on, uint Obj_localID, UUID Script_item_UUID)
        {
            this.RegisterControlEventsToScript(-1, 0, controls, accept, pass_on, Obj_localID, Script_item_UUID, false);
        }

        public void RegisterControlEventsToScript(int oldControls, int oldPassOn, int controls, int accept, int pass_on, uint Obj_localID, UUID Script_item_UUID, bool silent)
        {
            ScriptControllers obj = new ScriptControllers();
            obj.ignoreControls = ScriptControlled.CONTROL_ZERO;
            obj.eventControls = ScriptControlled.CONTROL_ZERO;

            obj.itemID = Script_item_UUID;
            obj.objID = Obj_localID;

            SceneObjectPart part = m_scene.GetSceneObjectPart(Obj_localID);
            if (part == null)
            {
                m_log.ErrorFormat("[SCENE PRESENCE]: Could not register control events to script in object {0}. Object was not found in the scene", Obj_localID);
                return;
            }

            lock (m_scriptedcontrols)
            {
                if (pass_on == 0 && accept == 0)
                {
                    IgnoredControls |= (ScriptControlled)controls;
                    obj.ignoreControls = (ScriptControlled)controls;
                }

                if (pass_on == 0 && accept == 1)
                {
                    IgnoredControls |= (ScriptControlled)controls;
                    obj.ignoreControls = (ScriptControlled)controls;
                    obj.eventControls = (ScriptControlled)controls;
                }
                if (pass_on == 1 && accept == 1)
                {
                    IgnoredControls = ScriptControlled.CONTROL_ZERO;
                    obj.eventControls = (ScriptControlled)controls;
                    obj.ignoreControls = ScriptControlled.CONTROL_ZERO;
                }

                if (pass_on == 1 && accept == 0)
                {
                    IgnoredControls &= ~(ScriptControlled)controls;
                    RemoveScriptFromControlNotifications(Script_item_UUID, part);
                }
                else
                {
                    AddScriptToControlNotifications(Script_item_UUID, part, ref obj);
                }
            }

            if (!silent)
            {
                // SL includes these extra bits if you request FWD/BACK/LEFT/RIGHT
                oldControls = AdjustControlsForNudges(oldControls);
                controls = AdjustControlsForNudges(controls);
                
                if (accept == 0)
                {
                    if (pass_on == 0)   // a=false, p=false
                        ControllingClient.SendTakeControls2(oldControls, false, oldPassOn != 0, ~controls, true, false);
                    else   // false, true
                        ControllingClient.SendTakeControls2(oldControls, false, oldPassOn != 0, ~controls, true, true);
                }
                else
                {
                    if (pass_on == 0)   // a=true, p=false
                        ControllingClient.SendTakeControls2(oldControls, false, oldPassOn != 0, controls, true, false);
                    else   // true, true

                        ControllingClient.SendTakeControls2(oldControls, false, oldPassOn != 0, controls, true, true);
                }
            }
        }

        private void AddScriptToControlNotifications(OpenMetaverse.UUID Script_item_UUID, SceneObjectPart part, ref ScriptControllers obj)
        {
            m_scriptedcontrols[Script_item_UUID] = obj;

            PhysicsActor physActor = part.ParentGroup.RootPart.PhysActor;
            if (physActor != null)
            {
                physActor.OnPhysicsRequestingCameraData -= physActor_OnPhysicsRequestingCameraData;
                physActor.OnPhysicsRequestingCameraData += physActor_OnPhysicsRequestingCameraData;
            }
        }

        private void RemoveScriptFromControlNotifications(OpenMetaverse.UUID Script_item_UUID, SceneObjectPart part)
        {
            m_scriptedcontrols.Remove(Script_item_UUID);

            if (part != null)
            {
                PhysicsActor physActor = part.ParentGroup.RootPart.PhysActor;
                if (physActor != null)
                {
                    physActor.OnPhysicsRequestingCameraData -= physActor_OnPhysicsRequestingCameraData;
                }
            }
        }

        public void UnRegisterControlEventsToScript(uint Obj_localID, UUID Script_item_UUID)
        {
            UnRegisterControlEventsToScript(Obj_localID, Script_item_UUID, false);
        }

        public void UnRegisterControlEventsToScript(uint Obj_localID, UUID Script_item_UUID, bool silent)
        {
            SceneObjectPart part = m_scene.GetSceneObjectPart(Obj_localID);

            lock (m_scriptedcontrols)
            {
                int controls;
                bool accept;
                bool pass_on;
                if (m_scriptedcontrols.ContainsKey(Script_item_UUID))
                {
                    ScriptControllers takecontrolls = m_scriptedcontrols[Script_item_UUID];

                    if (m_isChildAgent)
                        m_log.InfoFormat("[SCENE PRESENCE]: UnRegisterControlEventsToScript2: Request({0}) from CHILD agent {1}", silent.ToString(), this.UUID.ToString());

                    if (takecontrolls.ignoreControls == ScriptControlled.CONTROL_ZERO)
                    {
                        // the only one with zero ignoreControls is a=true,p=true case
                        controls = (int)takecontrolls.eventControls;
                        accept = true;
                        pass_on = true;
                    } else
                    if (takecontrolls.eventControls == ScriptControlled.CONTROL_ZERO)
                    {
                        // the only one with zero eventControls is a=false,p=false case
                        controls = (int)takecontrolls.ignoreControls;
                        accept = false;
                        pass_on = false;
                    } else {
                        // that only leaves a=true,p=false case
                        controls = (int)takecontrolls.eventControls;    // also in ignoreControls
                        accept = true;
                        pass_on = false;
                    }

                    RemoveScriptFromControlNotifications(Script_item_UUID, part);

                    IgnoredControls = ScriptControlled.CONTROL_ZERO;
                    foreach (ScriptControllers scData in m_scriptedcontrols.Values)
                    {
                        IgnoredControls |= scData.ignoreControls;
                    }
                }
                else
                {
                    // the only one with no m_scriptedcontrols is a=false,p=true
                    controls = 0;
                    accept = false;
                    pass_on = true;
                }

                // SL includes these extra bits if you request FWD/BACK/LEFT/RIGHT
                controls = AdjustControlsForNudges(controls);

                // accept==false sends inverted controls bits
                if (accept == false)
                    controls = ~controls;

                if (!(silent || m_isChildAgent))  // don't notify the viewer if silent or child agent
                {
                    // accept isn't used in this case, always false on release
                    ControllingClient.SendTakeControls(controls, false, pass_on);
                }
            }
        }

        // These ControlEvents functions above must only be called indirectly through LSLSystemAPI.cs 
        // via TriggerOnReleaseControls, so that the scripts there are also unhooked.
        ///////////////////////////////////////////////////////////////////////////////////////////

        public void HandleForceReleaseControls(IClientAPI remoteClient, UUID agentID)
        {
            if (IsChildAgent)
            {
                m_log.Info("[SCENE PRESENCE]: HandleForceReleaseControls: Request from child agent - " + agentID.ToString());
                return;
            }
            List<ScriptControllers> scList;
            lock (m_scriptedcontrols)
            {
                scList = m_scriptedcontrols.Values.ToList<ScriptControllers>();
            }

            bool found = false;
            foreach (ScriptControllers scData in scList)
            {
                TaskInventoryItem item = null;
                SceneObjectPart part = m_scene.GetSceneObjectPart(scData.objID);
                if (part != null)
                    item = part.Inventory.GetInventoryItem(scData.itemID);
                if (item != null)
                {
                    TriggerOnReleaseControls(this, part, item, false);  // // handler checks first param for match
                    found = true;   // found at least one set of controls to release
                }
            }

            StandUp(null, false, true); // SL stands up the user on a forced controls release

            if (!found) // fail-safe... do *something* when this is called.
                ControllingClient.SendTakeControls2(-1, false, false, -1, false, true);
        }

        /// <summary>
        /// This function sends a new release/take combo packet for each script that has controls in a sat-upon prim.
        /// </summary>
        /// <param name="remoteClient"></param>
        /// <param name="agentID"></param>
        public void ResendVehicleControls()
        {
            if (IsChildAgent)
            {
                m_log.Info("[SCENE PRESENCE]: ResendVehicleControls: Request from child agent - " + this.UUID.ToString());
                return;
            }
            List<ScriptControllers> scList;
            lock (m_scriptedcontrols)
            {
                scList = m_scriptedcontrols.Values.ToList<ScriptControllers>();
            }

            foreach (ScriptControllers scData in scList)
            {
                TaskInventoryItem item = null;
                SceneObjectPart part = m_scene.GetSceneObjectPart(scData.objID);
                if (part != null)
                    item = part.Inventory.GetInventoryItem(scData.itemID);
                if (item != null)
                {
                    if ((item.PermsGranter == this.UUID) && (scData.eventControls == scData.ignoreControls))    // true,false case
                    {
                        int controls = AdjustControlsForNudges((int)scData.eventControls);
                        this.ControllingClient.SendTakeControls2(controls, false, false, controls, true, false);
                    }
                }
            }
        }

        private uint m_LastControlsTime;
        private uint m_NextControlsTime;
        private uint m_LastControls;

        internal void SendControlToScripts(uint flags)
        {
            ScriptControlled allflags = ScriptControlled.CONTROL_ZERO;

            // The viewers send a stream of control flags repeatedly while there is movement. If no control is active, 
            // viewers send a CONTROL_NONE flag. This logic introduces a small repeat delay in controls to mimic the
            // behavior in SL and thus retain LSL script compatibility.
            //

            // If an active control flag is sent and it has been a while since the last one,
            // begin the delay interval.
            if (flags != (uint)AgentManager.ControlFlags.NONE)
            {
                if (((uint)Environment.TickCount - m_LastControlsTime) > CONTROLS_REPEAT_DELAY)
                {
                    m_NextControlsTime = 0;
                }
                m_LastControlsTime = (uint)Environment.TickCount;
            }

            // Let the first control event through, but set a delay interval.
            if (m_NextControlsTime == 0)
            {
                m_NextControlsTime = (uint)Environment.TickCount + CONTROLS_REPEAT_DELAY;
            }

            // Drop the events until either the delay ends or a different set of flags arrive.
            else if ((uint)Environment.TickCount < m_NextControlsTime && flags == m_LastControls)
            {
                // m_log.DebugFormat("[SCENE PRESENCE]: Skipped flags={0} now={1} next={2}", (AgentManager.ControlFlags)flags, Environment.TickCount, m_NextControlsTime);
                return;
            }
            m_LastControls = flags;
            // m_log.DebugFormat("[SCENE PRESENCE]: Processed flags={0} now={1} next={2}", (AgentManager.ControlFlags)flags, Environment.TickCount, m_NextControlsTime);

            if (MouseDown)
            {
                allflags = LastCommands & (ScriptControlled.CONTROL_ML_LBUTTON | ScriptControlled.CONTROL_LBUTTON);
                if ((flags & (uint)AgentManager.ControlFlags.AGENT_CONTROL_LBUTTON_UP) != 0 || (flags & unchecked((uint)AgentManager.ControlFlags.AGENT_CONTROL_ML_LBUTTON_UP)) != 0)
                {
                    allflags = ScriptControlled.CONTROL_ZERO;
                    MouseDown = true;
                }
            }

            if ((flags & (uint)AgentManager.ControlFlags.AGENT_CONTROL_ML_LBUTTON_DOWN) != 0)
            {
                allflags |= ScriptControlled.CONTROL_ML_LBUTTON;
                MouseDown = true;
            }
            if ((flags & (uint)AgentManager.ControlFlags.AGENT_CONTROL_LBUTTON_DOWN) != 0)
            {
                allflags |= ScriptControlled.CONTROL_LBUTTON;
                MouseDown = true;
            }

            // find all activated controls, whether the scripts are interested in them or not
            if ((flags & (uint)AgentManager.ControlFlags.AGENT_CONTROL_AT_POS) != 0 || (flags & (uint)AgentManager.ControlFlags.AGENT_CONTROL_NUDGE_AT_POS) != 0)
            {
                allflags |= ScriptControlled.CONTROL_FWD;
            }
            if ((flags & (uint)AgentManager.ControlFlags.AGENT_CONTROL_AT_NEG) != 0 || (flags & (uint)AgentManager.ControlFlags.AGENT_CONTROL_NUDGE_AT_NEG) != 0)
            {
                allflags |= ScriptControlled.CONTROL_BACK;
            }
            if ((flags & (uint)AgentManager.ControlFlags.AGENT_CONTROL_UP_POS) != 0 || (flags & (uint)AgentManager.ControlFlags.AGENT_CONTROL_NUDGE_UP_POS) != 0)
            {
                allflags |= ScriptControlled.CONTROL_UP;
            }
            if ((flags & (uint)AgentManager.ControlFlags.AGENT_CONTROL_UP_NEG) != 0 || (flags & (uint)AgentManager.ControlFlags.AGENT_CONTROL_NUDGE_UP_NEG) != 0)
            {
                allflags |= ScriptControlled.CONTROL_DOWN;
            }
            if ((flags & (uint)AgentManager.ControlFlags.AGENT_CONTROL_LEFT_POS) != 0 || (flags & (uint)AgentManager.ControlFlags.AGENT_CONTROL_NUDGE_LEFT_POS) != 0)
            {
                allflags |= ScriptControlled.CONTROL_LEFT;
            }
            if ((flags & (uint)AgentManager.ControlFlags.AGENT_CONTROL_LEFT_NEG) != 0 || (flags & (uint)AgentManager.ControlFlags.AGENT_CONTROL_NUDGE_LEFT_NEG) != 0)
            {
                allflags |= ScriptControlled.CONTROL_RIGHT;
            }
            if ((flags & (uint)AgentManager.ControlFlags.AGENT_CONTROL_YAW_NEG) != 0)
            {
                allflags |= ScriptControlled.CONTROL_ROT_RIGHT;
            }
            if ((flags & (uint)AgentManager.ControlFlags.AGENT_CONTROL_YAW_POS) != 0)
            {
                allflags |= ScriptControlled.CONTROL_ROT_LEFT;
            }
            // optimization; we have to check per script, but if nothing is pressed and nothing changed, we can skip that
            if (allflags != ScriptControlled.CONTROL_ZERO || allflags != LastCommands)
            {
                UUID[] scripts;
                lock (m_scriptedcontrols)
                {
                    // Must not call TriggerControlEvent with thes controls locked (deadlocks with m_items iterations).
                    scripts = new UUID[m_scriptedcontrols.Count];
                    m_scriptedcontrols.Keys.CopyTo(scripts, 0);
                }
                foreach (UUID scriptUUID in scripts)
                {
                    ScriptControllers scriptControlData = m_scriptedcontrols[scriptUUID];
                    ScriptControlled localHeld = allflags & scriptControlData.eventControls;     // the flags interesting for us
                    ScriptControlled localLast = LastCommands & scriptControlData.eventControls; // the activated controls in the last cycle
                    ScriptControlled localChange = localHeld ^ localLast;                        // the changed bits
                    if (localHeld != ScriptControlled.CONTROL_ZERO || localChange != ScriptControlled.CONTROL_ZERO)
                    {
                        // only send if still pressed or just changed
                        m_scene.EventManager.TriggerControlEvent(scriptControlData.objID, scriptUUID, UUID, (uint)localHeld, (uint)localChange);
                    }
                }
            }

            LastCommands = allflags;
        }

        internal static uint RemoveIgnoredControls(uint flags, ScriptControlled Ignored)
        {
            if (Ignored == ScriptControlled.CONTROL_ZERO)
                return flags;
            if ((Ignored & ScriptControlled.CONTROL_BACK) != 0)
                flags &= ~((uint)AgentManager.ControlFlags.AGENT_CONTROL_AT_NEG | (uint)AgentManager.ControlFlags.AGENT_CONTROL_NUDGE_AT_NEG);
            if ((Ignored & ScriptControlled.CONTROL_FWD) != 0)
                flags &= ~((uint)AgentManager.ControlFlags.AGENT_CONTROL_NUDGE_AT_POS | (uint)AgentManager.ControlFlags.AGENT_CONTROL_AT_POS);
            if ((Ignored & ScriptControlled.CONTROL_DOWN) != 0)
                flags &= ~((uint)AgentManager.ControlFlags.AGENT_CONTROL_UP_NEG | (uint)AgentManager.ControlFlags.AGENT_CONTROL_NUDGE_UP_NEG);
            if ((Ignored & ScriptControlled.CONTROL_UP) != 0)
                flags &= ~((uint)AgentManager.ControlFlags.AGENT_CONTROL_NUDGE_UP_POS | (uint)AgentManager.ControlFlags.AGENT_CONTROL_UP_POS);
            if ((Ignored & ScriptControlled.CONTROL_LEFT) != 0)
                flags &= ~((uint)AgentManager.ControlFlags.AGENT_CONTROL_LEFT_POS | (uint)AgentManager.ControlFlags.AGENT_CONTROL_NUDGE_LEFT_POS);
            if ((Ignored & ScriptControlled.CONTROL_RIGHT) != 0)
                flags &= ~((uint)AgentManager.ControlFlags.AGENT_CONTROL_NUDGE_LEFT_NEG | (uint)AgentManager.ControlFlags.AGENT_CONTROL_LEFT_NEG);
            if ((Ignored & ScriptControlled.CONTROL_ROT_LEFT) != 0)
                flags &= ~((uint)AgentManager.ControlFlags.AGENT_CONTROL_YAW_NEG);
            if ((Ignored & ScriptControlled.CONTROL_ROT_RIGHT) != 0)
                flags &= ~((uint)AgentManager.ControlFlags.AGENT_CONTROL_YAW_POS);
            if ((Ignored & ScriptControlled.CONTROL_ML_LBUTTON) != 0)
                flags &= ~((uint)AgentManager.ControlFlags.AGENT_CONTROL_ML_LBUTTON_DOWN);
            if ((Ignored & ScriptControlled.CONTROL_LBUTTON) != 0)
                flags &= ~((uint)AgentManager.ControlFlags.AGENT_CONTROL_LBUTTON_UP | (uint)AgentManager.ControlFlags.AGENT_CONTROL_LBUTTON_DOWN);
                //DIR_CONTROL_FLAG_FORWARD = AgentManager.ControlFlags.AGENT_CONTROL_AT_POS,
                //DIR_CONTROL_FLAG_BACK = AgentManager.ControlFlags.AGENT_CONTROL_AT_NEG,
                //DIR_CONTROL_FLAG_LEFT = AgentManager.ControlFlags.AGENT_CONTROL_LEFT_POS,
                //DIR_CONTROL_FLAG_RIGHT = AgentManager.ControlFlags.AGENT_CONTROL_LEFT_NEG,
                //DIR_CONTROL_FLAG_UP = AgentManager.ControlFlags.AGENT_CONTROL_UP_POS,
                //DIR_CONTROL_FLAG_DOWN = AgentManager.ControlFlags.AGENT_CONTROL_UP_NEG,
                //DIR_CONTROL_FLAG_DOWN_NUDGE = AgentManager.ControlFlags.AGENT_CONTROL_NUDGE_UP_NEG
            return flags;
        }

        //
        //HACK HACK HACK
        // This is to get rid of a race condition in the user profile cache.
        // we were storing whether or not the user needs an initial attachment rez
        // inside the profile which uses a timed cache. theory is that that cache item
        // was expiring before the user could log in since many operations load the user
        // information and can cause the cache entry to be invalidated at any time
        // we use a timed cache here, but only the initialRez call will set it, leaving
        // the user with up to 5 minutes to log into this region after we set the need
        // for an initial rez. We will also update and replace this entry
        //
        static private Dictionary<UUID, ulong> s_needsInitialRez = new Dictionary<UUID, ulong>();
        private List<byte[]> m_serializedAttachmentData;
        private AgentLocomotionFlags m_locomotionFlags;
        
        static public void SetNeedsInitialAttachmentRez(UUID userId)
        {
            lock (s_needsInitialRez)
            {
                s_needsInitialRez[userId] = Util.GetLongTickCount();
            }
        }

        static public void SetNoLongerNeedsInitialAttachmentRez(UUID userId)
        {
            lock (s_needsInitialRez)
            {
                s_needsInitialRez.Remove(userId);
            }
        }

        static public bool CheckNeedsInitialAttachmentRezAndReset(UUID userId)
        {
            const ulong INITIAL_REZ_TIMEOUT = 5 * 60 * 1000;
            lock (s_needsInitialRez)
            {
                ulong time;
                if (s_needsInitialRez.TryGetValue(userId, out time))
                {
                    s_needsInitialRez.Remove(userId);

                    if (Util.GetLongTickCount() - time < INITIAL_REZ_TIMEOUT)
                    {
                        return true;
                    }
                    else
                    {
                        return false;
                    }
                }
                else
                {
                    return false;
                }
            }
        }
    }
}<|MERGE_RESOLUTION|>--- conflicted
+++ resolved
@@ -1544,28 +1544,19 @@
                         pos = AbsolutePosition;
                         if (parent == null)
                         {
-<<<<<<< HEAD
-                            // now make it all consistent with updated parent ID while inside the lock
-                            SetAgentPositionInfo(null, true, m_sitTargetCorrectionOffset, parent, pos, m_velocity);
-=======
                             // not already marked seated, check for sitting
                             if (AvatarMovesWithPart && (m_requestedSitTargetID != 0))
                             {
                                 // now make it all consistent with updated parent ID while inside the lock
                                 SetAgentPositionInfo(null, true, m_sitTargetCorrectionOffset, parent, pos, m_velocity);
                             }
->>>>>>> 2da9b423
                         }
                     }
 
                     parent = MakeRootAgent(pos);
 
                     // Release the lock before calling PostProcessMakeRootAgent, it calls functions that use lock
-<<<<<<< HEAD
-                    PostProcessMakeRootAgent(parent, m_flying);
-=======
                     PostProcessMakeRootAgent(parent, flying);
->>>>>>> 2da9b423
                     ConfirmHandoff(true);
                     //m_log.DebugFormat("[SCENE PRESENCE]: Completed movement");
                 }
@@ -4138,14 +4129,6 @@
             cAgent.PresenceFlags = 0;
             if (ControllingClient.DebugCrossings)
                 cAgent.PresenceFlags |= (ulong)PresenceFlags.DebugCrossings;
-<<<<<<< HEAD
-
-            cAgent.HeadRotation = m_headrotation;
-            cAgent.BodyRotation = m_bodyRot;
-            cAgent.ControlFlags = m_AgentControlFlags;
-
-=======
->>>>>>> 2da9b423
             if (m_scene.Permissions.IsGod(new UUID(cAgent.AgentID)))
                 cAgent.GodLevel = (byte)m_godlevel;
             else 
@@ -4196,8 +4179,6 @@
             m_rootRegionHandle = cAgent.RegionHandle;
             m_callbackURI = cAgent.CallbackURI;
             m_callbackTime = Util.GetLongTickCount();
-<<<<<<< HEAD
-=======
 
             lock(m_posInfo)
             {
@@ -4230,7 +4211,6 @@
                 m_bodyRot = cAgent.BodyRotation;
                 m_AgentControlFlags = cAgent.ControlFlags; 
                 m_avHeight = cAgent.Size.Z;
->>>>>>> 2da9b423
 
                 m_CameraCenter = cAgent.Center;
                 m_CameraAtAxis = cAgent.AtAxis;
@@ -4248,13 +4228,6 @@
                 ControllingClient.SetChildAgentThrottle(cAgent.Throttles);
 
             ControllingClient.DebugCrossings = (cAgent.PresenceFlags & (ulong)PresenceFlags.DebugCrossings) != 0;
-<<<<<<< HEAD
-
-            m_headrotation = cAgent.HeadRotation;
-            m_bodyRot = cAgent.BodyRotation;
-            m_AgentControlFlags = cAgent.ControlFlags; 
-=======
->>>>>>> 2da9b423
 
             if (m_scene.Permissions.IsGod(new UUID(cAgent.AgentID)))
                 m_godlevel = cAgent.GodLevel;
