/*
 * Copyright (c) InWorldz Halcyon Developers
 * Copyright (c) Contributors, http://opensimulator.org/
 *
 * Redistribution and use in source and binary forms, with or without
 * modification, are permitted provided that the following conditions are met:
 *     * Redistributions of source code must retain the above copyright
 *       notice, this list of conditions and the following disclaimer.
 *     * Redistributions in binary form must reproduce the above copyright
 *       notice, this list of conditions and the following disclaimer in the
 *       documentation and/or other materials provided with the distribution.
 *     * Neither the name of the OpenSim Project nor the
 *       names of its contributors may be used to endorse or promote products
 *       derived from this software without specific prior written permission.
 *
 * THIS SOFTWARE IS PROVIDED BY THE DEVELOPERS ``AS IS'' AND ANY
 * EXPRESS OR IMPLIED WARRANTIES, INCLUDING, BUT NOT LIMITED TO, THE IMPLIED
 * WARRANTIES OF MERCHANTABILITY AND FITNESS FOR A PARTICULAR PURPOSE ARE
 * DISCLAIMED. IN NO EVENT SHALL THE CONTRIBUTORS BE LIABLE FOR ANY
 * DIRECT, INDIRECT, INCIDENTAL, SPECIAL, EXEMPLARY, OR CONSEQUENTIAL DAMAGES
 * (INCLUDING, BUT NOT LIMITED TO, PROCUREMENT OF SUBSTITUTE GOODS OR SERVICES;
 * LOSS OF USE, DATA, OR PROFITS; OR BUSINESS INTERRUPTION) HOWEVER CAUSED AND
 * ON ANY THEORY OF LIABILITY, WHETHER IN CONTRACT, STRICT LIABILITY, OR TORT
 * (INCLUDING NEGLIGENCE OR OTHERWISE) ARISING IN ANY WAY OUT OF THE USE OF THIS
 * SOFTWARE, EVEN IF ADVISED OF THE POSSIBILITY OF SUCH DAMAGE.
 */

using System;
using System.Collections;
using System.Collections.Generic;
using OpenMetaverse;
using OpenMetaverse.StructuredData;
using ProtoBuf;

namespace OpenSim.Framework
{
    // Soon to be dismissed
    public class ChildAgentDataUpdate
    {
        public Guid ActiveGroupID;
        public Guid AgentID;
        public bool alwaysrun;
        public float AVHeight;
        public sLLVector3 cameraPosition;
        public float drawdistance;
        public float godlevel;
        public uint GroupAccess;
        public sLLVector3 Position;
        public ulong regionHandle;
        public byte[] throttles;
        public sLLVector3 Velocity;


        public ChildAgentDataUpdate()
        {
        }
    }

    public interface IAgentData
    {
        UUID AgentID { get; set; }

        OSDMap Pack();
        void Unpack(OSDMap map);
    }

    /// <summary>
    /// Replacement for ChildAgentDataUpdate. Used over RESTComms and LocalComms.
    /// </summary>
    public class AgentPosition : IAgentData
    {
        private UUID m_id;
        public UUID AgentID
        {
            get { return m_id; }
            set { m_id = value; }
        }

        public ulong RegionHandle;
        public uint CircuitCode;
        public UUID SessionID;

        public float Far;
        public Vector3 Position;
        public Vector3 Velocity;
        public Vector3 Center;
        public Vector3 Size;
        public Vector3 AtAxis;
        public Vector3 LeftAxis;
        public Vector3 UpAxis;
        public bool ChangedGrid;

        // This probably shouldn't be here
        public byte[] Throttles;


        public OSDMap Pack()
        {
            OSDMap args = new OSDMap();
            args["message_type"] = OSD.FromString("AgentPosition");

            args["region_handle"] = OSD.FromString(RegionHandle.ToString());
            args["circuit_code"] = OSD.FromString(CircuitCode.ToString());
            args["agent_uuid"] = OSD.FromUUID(AgentID);
            args["session_uuid"] = OSD.FromUUID(SessionID);

            args["position"] = OSD.FromString(Position.ToString());
            args["velocity"] = OSD.FromString(Velocity.ToString());
            args["center"] = OSD.FromString(Center.ToString());
            args["size"] = OSD.FromString(Size.ToString());
            args["at_axis"] = OSD.FromString(AtAxis.ToString());
            args["left_axis"] = OSD.FromString(LeftAxis.ToString());
            args["up_axis"] = OSD.FromString(UpAxis.ToString());

            args["far"] = OSD.FromReal(Far);
            args["changed_grid"] = OSD.FromBoolean(ChangedGrid);

            if ((Throttles != null) && (Throttles.Length > 0))
                args["throttles"] = OSD.FromBinary(Throttles);

            return args;
        }

        public void Unpack(OSDMap args)
        {
            if (args.ContainsKey("region_handle"))
                UInt64.TryParse(args["region_handle"].AsString(), out RegionHandle);

            if (args.ContainsKey("circuit_code"))
                UInt32.TryParse((string)args["circuit_code"].AsString(), out CircuitCode);

            if (args.ContainsKey("agent_uuid"))
                AgentID = args["agent_uuid"].AsUUID();

            if (args.ContainsKey("session_uuid"))
                SessionID = args["session_uuid"].AsUUID();

            if (args.ContainsKey("position"))
                Vector3.TryParse(args["position"].AsString(), out Position);

            if (args.ContainsKey("velocity"))
                Vector3.TryParse(args["velocity"].AsString(), out Velocity);

            if (args.ContainsKey("center"))
                Vector3.TryParse(args["center"].AsString(), out Center);

            if (args.ContainsKey("size"))
                Vector3.TryParse(args["size"].AsString(), out Size);

            if (args.ContainsKey("at_axis"))
                Vector3.TryParse(args["at_axis"].AsString(), out AtAxis);

            if (args.ContainsKey("left_axis"))
                Vector3.TryParse(args["left_axis"].AsString(), out AtAxis);

            if (args.ContainsKey("up_axis"))
                Vector3.TryParse(args["up_axis"].AsString(), out AtAxis);

            if (args.ContainsKey("changed_grid"))
                ChangedGrid = args["changed_grid"].AsBoolean();

            if (args.ContainsKey("far"))
                Far = (float)(args["far"].AsReal());

            if (args.ContainsKey("throttles"))
                Throttles = args["throttles"].AsBinary();
        }

        /// <summary>
        /// Soon to be decommissioned
        /// </summary>
        /// <param name="cAgent"></param>
        public void CopyFrom(ChildAgentDataUpdate cAgent)
        {
            AgentID = new UUID(cAgent.AgentID);

            Size = new Vector3();
            Size.Z = cAgent.AVHeight;

            Center = new Vector3(cAgent.cameraPosition.x, cAgent.cameraPosition.y, cAgent.cameraPosition.z);
            Far = cAgent.drawdistance;
            Position = new Vector3(cAgent.Position.x, cAgent.Position.y, cAgent.Position.z);
            RegionHandle = cAgent.regionHandle;
            Throttles = cAgent.throttles;
            Velocity = new Vector3(cAgent.Velocity.x, cAgent.Velocity.y, cAgent.Velocity.z);
        }

    }

    [ProtoContract]
    public class AgentGroupData
    {
        [ProtoMember(1)]
        private Guid _GroupID
        {
            get { return GroupID.Guid; }
            set { GroupID = new UUID(value); }
        }

        public UUID GroupID;

        [ProtoMember(2)]
        public ulong GroupPowers;
        [ProtoMember(3)]
        public bool AcceptNotices;

        public AgentGroupData()
        {
            //required for protobuf
        }

        public AgentGroupData(UUID id, ulong powers, bool notices)
        {
            GroupID = id;
            GroupPowers = powers;
            AcceptNotices = notices;
        }

        public AgentGroupData(OSDMap args)
        {
            UnpackUpdateMessage(args);
        }

        public OSDMap PackUpdateMessage()
        {
            OSDMap groupdata = new OSDMap();
            groupdata["group_id"] = OSD.FromUUID(GroupID);
            groupdata["group_powers"] = OSD.FromString(GroupPowers.ToString());
            groupdata["accept_notices"] = OSD.FromBoolean(AcceptNotices);

            return groupdata;
        }

        public void UnpackUpdateMessage(OSDMap args)
        {
            if (args.ContainsKey("group_id"))
                GroupID = args["group_id"].AsUUID();
            if (args.ContainsKey("group_powers"))
                UInt64.TryParse((string)args["group_powers"].AsString(), out GroupPowers);
            if (args.ContainsKey("accept_notices"))
                AcceptNotices = args["accept_notices"].AsBoolean();
        }
    }

    [Flags]
    public enum AgentLocomotionFlags
    {
        Teleport = (1 << 0),
        Crossing = (1 << 1)
    }

    [Flags]
    public enum PresenceFlags
    {
        DebugCrossings = (1 << 0)
    }

    public class AgentData : IAgentData
    {
        public ulong AgentDataCreatedOn = Util.GetLongTickCount();

        private UUID m_id;
        public UUID AgentID
        {
            get { return m_id; }
            set { m_id = value; }
        }
        public ulong RegionHandle;
        public uint CircuitCode;
        public UUID SessionID;

        public Vector3 Position;
        public Vector3 Velocity;
        public Vector3 Center;
        public Vector3 Size;
        public Vector3 AtAxis;
        public Vector3 LeftAxis;
        public Vector3 UpAxis;
        public bool ChangedGrid;

        public float Far;
        public float Aspect;
        public byte[] Throttles;

        public uint LocomotionState;
        public Quaternion HeadRotation;
        public Quaternion BodyRotation;
        public uint ControlFlags;
        public float EnergyLevel;
        public Byte GodLevel;
        public bool AlwaysRun;
        public UUID PreyAgent;
        public Byte AgentAccess;
        public UUID ActiveGroupID;

        public AgentGroupData[] Groups;
        public Animation[] Anims;

        // Appearance
        public AvatarAppearance Appearance;

        public string CallbackURI;

        public UUID SatOnGroup;
        public UUID SatOnPrim;
        public Vector3 SatOnPrimOffset;

        public List<byte[]> SerializedAttachments;

        public AgentLocomotionFlags LocomotionFlags;

        public List<RemotePresenceInfo> RemoteAgents;

        public Vector3 ConstantForces;
        public bool ConstantForcesAreLocal;

<<<<<<< HEAD
        public ulong PresenceFlags;
=======
        public bool AvatarAsAPrim;
>>>>>>> 3d8a026d

        public virtual OSDMap Pack()
        {
            OSDMap args = new OSDMap();
            args["message_type"] = OSD.FromString("AgentData");

            args["region_handle"] = OSD.FromString(RegionHandle.ToString());
            args["circuit_code"] = OSD.FromString(CircuitCode.ToString());
            args["agent_uuid"] = OSD.FromUUID(AgentID);
            args["session_uuid"] = OSD.FromUUID(SessionID);

            args["position"] = OSD.FromString(Position.ToString());
            args["velocity"] = OSD.FromString(Velocity.ToString());
            args["center"] = OSD.FromString(Center.ToString());
            args["size"] = OSD.FromString(Size.ToString());
            args["at_axis"] = OSD.FromString(AtAxis.ToString());
            args["left_axis"] = OSD.FromString(LeftAxis.ToString());
            args["up_axis"] = OSD.FromString(UpAxis.ToString());

            args["changed_grid"] = OSD.FromBoolean(ChangedGrid);
            args["far"] = OSD.FromReal(Far);
            args["aspect"] = OSD.FromReal(Aspect);

            if ((Throttles != null) && (Throttles.Length > 0))
                args["throttles"] = OSD.FromBinary(Throttles);

            args["locomotion_state"] = OSD.FromString(LocomotionState.ToString());
            args["head_rotation"] = OSD.FromString(HeadRotation.ToString());
            args["body_rotation"] = OSD.FromString(BodyRotation.ToString());
            args["control_flags"] = OSD.FromString(ControlFlags.ToString());

            args["energy_level"] = OSD.FromReal(EnergyLevel);
            args["god_level"] = OSD.FromString(GodLevel.ToString());
            args["always_run"] = OSD.FromBoolean(AlwaysRun);
            args["prey_agent"] = OSD.FromUUID(PreyAgent);
            args["agent_access"] = OSD.FromString(AgentAccess.ToString());

            args["active_group_id"] = OSD.FromUUID(ActiveGroupID);

            if ((Groups != null) && (Groups.Length > 0))
            {
                OSDArray groups = new OSDArray(Groups.Length);
                foreach (AgentGroupData agd in Groups)
                    groups.Add(agd.PackUpdateMessage());
                args["groups"] = groups;
            }

            if ((Anims != null) && (Anims.Length > 0))
            {
                OSDArray anims = new OSDArray(Anims.Length);
                foreach (Animation aanim in Anims)
                    anims.Add(aanim.PackUpdateMessage());
                args["animations"] = anims;
            }
            
            if ((Appearance != null) && (Appearance.Texture != null))
                args["texture_entry"] = OSD.FromBinary(Appearance.Texture.GetBytes());

            if ((Appearance != null) && (Appearance.VisualParams != null) && (Appearance.VisualParams.Length > 0))
                args["visual_params"] = OSD.FromBinary(Appearance.VisualParams);

            // We might not pass this in all cases...
            if (Appearance != null)
            {
                OSDArray wears = new OSDArray(AvatarWearable.MAX_WEARABLES * 2);
                for (int i = 0; i < AvatarWearable.MAX_WEARABLES; i++)
                {
                    AvatarWearable wearable = Appearance.GetWearableOfType(i);
                    wears.Add(OSD.FromUUID(wearable.ItemID));
                    wears.Add(OSD.FromUUID(wearable.AssetID));
                }

                args["wearables"] = wears;
            }

            if (!String.IsNullOrEmpty(CallbackURI))
                args["callback_uri"] = OSD.FromString(CallbackURI);

            if (SatOnGroup != UUID.Zero)
            {
                args["sat_on_group"] = OSD.FromUUID(SatOnGroup);
                args["sat_on_prim"] = OSD.FromUUID(SatOnPrim);
                args["sit_offset"] = OSD.FromString(SatOnPrimOffset.ToString());
            }

            args["avatar_as_a_prim"] = OSD.FromBoolean(AvatarAsAPrim);

            return args;
        }

        /// <summary>
        /// Deserialization of agent data.
        /// Avoiding reflection makes it painful to write, but that's the price!
        /// </summary>
        /// <param name="hash"></param>
        public virtual void Unpack(OSDMap args)
        {
            if (args.ContainsKey("region_handle"))
                UInt64.TryParse(args["region_handle"].AsString(), out RegionHandle);

            if (args.ContainsKey("circuit_code"))
                UInt32.TryParse((string)args["circuit_code"].AsString(), out CircuitCode);

            if (args.ContainsKey("agent_uuid"))
                AgentID = args["agent_uuid"].AsUUID();

            if (args.ContainsKey("session_uuid"))
                SessionID = args["session_uuid"].AsUUID();

            if (args.ContainsKey("position"))
                Vector3.TryParse(args["position"].AsString(), out Position);

            if (args.ContainsKey("velocity"))
                Vector3.TryParse(args["velocity"].AsString(), out Velocity);

            if (args.ContainsKey("center"))
                Vector3.TryParse(args["center"].AsString(), out Center);

            if (args.ContainsKey("size"))
                Vector3.TryParse(args["size"].AsString(), out Size);

            if (args.ContainsKey("at_axis"))
                Vector3.TryParse(args["at_axis"].AsString(), out AtAxis);

            if (args.ContainsKey("left_axis"))
                Vector3.TryParse(args["left_axis"].AsString(), out AtAxis);

            if (args.ContainsKey("up_axis"))
                Vector3.TryParse(args["up_axis"].AsString(), out AtAxis);

            if (args.ContainsKey("changed_grid"))
                ChangedGrid = args["changed_grid"].AsBoolean();

            if (args.ContainsKey("far"))
                Far = (float)(args["far"].AsReal());

            if (args.ContainsKey("aspect"))
                Aspect = (float)args["aspect"].AsReal();

            if (args.ContainsKey("throttles"))
                Throttles = args["throttles"].AsBinary();

            if (args.ContainsKey("locomotion_state"))
                UInt32.TryParse(args["locomotion_state"].AsString(), out LocomotionState);

            if (args.ContainsKey("head_rotation"))
                Quaternion.TryParse(args["head_rotation"].AsString(), out HeadRotation);

            if (args.ContainsKey("body_rotation"))
                Quaternion.TryParse(args["body_rotation"].AsString(), out BodyRotation);

            if (args.ContainsKey("control_flags"))
                UInt32.TryParse(args["control_flags"].AsString(), out ControlFlags);

            if (args.ContainsKey("energy_level"))
                EnergyLevel = (float)(args["energy_level"].AsReal());

            if (args.ContainsKey("god_level"))
                Byte.TryParse(args["god_level"].AsString(), out GodLevel);

            if (args.ContainsKey("always_run"))
                AlwaysRun = args["always_run"].AsBoolean();

            if (args.ContainsKey("prey_agent"))
                PreyAgent = args["prey_agent"].AsUUID();

            if (args.ContainsKey("agent_access"))
                Byte.TryParse(args["agent_access"].AsString(), out AgentAccess);

            if (args.ContainsKey("active_group_id"))
                ActiveGroupID = args["active_group_id"].AsUUID();

            if ((args.ContainsKey("groups")) && (args["groups"]).Type == OSDType.Array)
            {
                OSDArray groups = (OSDArray)(args["groups"]);
                Groups = new AgentGroupData[groups.Count];
                int i = 0;
                foreach (OSD o in groups)
                {
                    if (o.Type == OSDType.Map)
                    {
                        Groups[i++] = new AgentGroupData((OSDMap)o);
                    }
                }
            }

            if ((args.ContainsKey("animations")) && (args["animations"]).Type == OSDType.Array)
            {
                OSDArray anims = (OSDArray)(args["animations"]);
                Anims = new Animation[anims.Count];
                int i = 0;
                foreach (OSD o in anims)
                {
                    if (o.Type == OSDType.Map)
                    {
                        Anims[i++] = new Animation((OSDMap)o);
                    }
                }
            }

            // Initialize an Appearance
            Appearance = new AvatarAppearance(AgentID);

            if (args.ContainsKey("texture_entry"))
            {
                byte[] data = args["texture_entry"].AsBinary();
                Primitive.TextureEntry textureEntries = new Primitive.TextureEntry(data, 0, data.Length);
                Appearance.SetTextureEntries(textureEntries);
            }

            if (args.ContainsKey("visual_params"))
            {
                byte[] visualParams = args["visual_params"].AsBinary();
                Appearance.SetVisualParams(visualParams);
            }

            if ((args.ContainsKey("wearables")) && (args["wearables"]).Type == OSDType.Array)
            {
                OSDArray wears = (OSDArray)(args["wearables"]);
                List<AvatarWearable> wearables = new List<AvatarWearable>();

                int offset = 0;
                for (int i = 0; i < AvatarWearable.MAX_WEARABLES; i++)
                {
                    if ((offset + 1) < wears.Count)
                    {
                        UUID itemID = wears[offset++].AsUUID();
                        UUID assetID = wears[offset++].AsUUID();
                        wearables.Add(new AvatarWearable(i, itemID, assetID));
                    }
                    else
                    {
                        break;
                    }
                }

                Appearance.SetWearables(wearables);
            }

            if (args.ContainsKey("callback_uri"))
                CallbackURI = args["callback_uri"].AsString();

            if (args.ContainsKey("avatar_as_a_prim"))
                AvatarAsAPrim = args["avatar_as_a_prim"].AsBoolean();

            if (args.ContainsKey("sat_on_group"))
            {
                SatOnGroup = args["sat_on_group"].AsUUID();
                SatOnPrim = args["sat_on_prim"].AsUUID();
                try
                {
                    // "sit_offset" previously used OSD.FromVector3(vec) was used to store the data.
                    // Other Vector3 storage uses OSD.FromString(vec.ToString()).
                    // If originating from old region code, that will still be the case
                    // and the TryParse will trigger a format exception.
                    Vector3.TryParse(args["sit_offset"].ToString(), out SatOnPrimOffset);
                }
                catch (Exception)
                {
                    // The following is compatible with OSD.FromVector3(vec), since Vector3.TryParse is not.
                    SatOnPrimOffset = args["sit_offset"].AsVector3();
                }
            }
        }

        public AgentData()
        {
        }

        public void Dump()
        {
            System.Console.WriteLine("------------ AgentData ------------");
            System.Console.WriteLine("UUID: " + AgentID);
            System.Console.WriteLine("Region: " + RegionHandle);
            System.Console.WriteLine("Position: " + Position);
        }
    }

    public class CompleteAgentData : AgentData
    {
        public override OSDMap Pack() 
        {
            return base.Pack();
        }

        public override void Unpack(OSDMap map)
        {
            base.Unpack(map);
        }
    }
}<|MERGE_RESOLUTION|>--- conflicted
+++ resolved
@@ -314,11 +314,9 @@
         public Vector3 ConstantForces;
         public bool ConstantForcesAreLocal;
 
-<<<<<<< HEAD
         public ulong PresenceFlags;
-=======
+
         public bool AvatarAsAPrim;
->>>>>>> 3d8a026d
 
         public virtual OSDMap Pack()
         {
