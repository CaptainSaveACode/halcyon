--- conflicted
+++ resolved
@@ -160,11 +160,10 @@
         public bool ConstantForcesAreLocal;
 
         [ProtoMember(37)]
-<<<<<<< HEAD
         public ulong PresenceFlags;
-=======
+
+        [ProtoMember(38)]
         public bool AvatarAsAPrim;
->>>>>>> 3d8a026d
 
         static AgentPutMessage()
         {
@@ -211,11 +210,8 @@
                 RemoteAgents = data.RemoteAgents,
                 ConstantForces = data.ConstantForces,
                 ConstantForcesAreLocal = data.ConstantForcesAreLocal,
-<<<<<<< HEAD
-                PresenceFlags = data.PresenceFlags
-=======
+                PresenceFlags = data.PresenceFlags,
                 AvatarAsAPrim = data.AvatarAsAPrim
->>>>>>> 3d8a026d
             };
 
             return message;
@@ -264,11 +260,8 @@
                 RemoteAgents = this.RemoteAgents,
                 ConstantForces = this.ConstantForces,
                 ConstantForcesAreLocal = this.ConstantForcesAreLocal,
-<<<<<<< HEAD
-                PresenceFlags = this.PresenceFlags
-=======
+                PresenceFlags = this.PresenceFlags,
                 AvatarAsAPrim = this.AvatarAsAPrim
->>>>>>> 3d8a026d
             };
 
             return agentData;
