/*
 * Copyright (c) 2015, InWorldz Halcyon Developers
 * All rights reserved.
 * 
 * Redistribution and use in source and binary forms, with or without
 * modification, are permitted provided that the following conditions are met:
 * 
 *   * Redistributions of source code must retain the above copyright notice, this
 *     list of conditions and the following disclaimer.
 * 
 *   * Redistributions in binary form must reproduce the above copyright notice,
 *     this list of conditions and the following disclaimer in the documentation
 *     and/or other materials provided with the distribution.
 * 
 *   * Neither the name of halcyon nor the names of its
 *     contributors may be used to endorse or promote products derived from
 *     this software without specific prior written permission.
 * 
 * THIS SOFTWARE IS PROVIDED BY THE COPYRIGHT HOLDERS AND CONTRIBUTORS "AS IS"
 * AND ANY EXPRESS OR IMPLIED WARRANTIES, INCLUDING, BUT NOT LIMITED TO, THE
 * IMPLIED WARRANTIES OF MERCHANTABILITY AND FITNESS FOR A PARTICULAR PURPOSE ARE
 * DISCLAIMED. IN NO EVENT SHALL THE COPYRIGHT HOLDER OR CONTRIBUTORS BE LIABLE
 * FOR ANY DIRECT, INDIRECT, INCIDENTAL, SPECIAL, EXEMPLARY, OR CONSEQUENTIAL
 * DAMAGES (INCLUDING, BUT NOT LIMITED TO, PROCUREMENT OF SUBSTITUTE GOODS OR
 * SERVICES; LOSS OF USE, DATA, OR PROFITS; OR BUSINESS INTERRUPTION) HOWEVER
 * CAUSED AND ON ANY THEORY OF LIABILITY, WHETHER IN CONTRACT, STRICT LIABILITY,
 * OR TORT (INCLUDING NEGLIGENCE OR OTHERWISE) ARISING IN ANY WAY OUT OF THE USE
 * OF THIS SOFTWARE, EVEN IF ADVISED OF THE POSSIBILITY OF SUCH DAMAGE.
 */

using System;
using System.Collections.Generic;
using System.Linq;
using System.Text;
using ProtoBuf;
using OpenMetaverse;

namespace OpenSim.Framework.Communications.Messages
{
    /// <summary>
    /// Message that corresponds to a PUT on /agent2/. This indicates a user is crossing over
    /// or teleporting from another region and carries all the data we may need to authenticate
    /// and service them
    /// </summary>
    [ProtoContract]
    public class AgentPutMessage
    {
        [ProtoMember(1)]
        public Guid AgentId;

        [ProtoMember(2)]
        public ulong RegionHandle;

        [ProtoMember(3)]
        public uint CircuitCode;

        [ProtoMember(4)]
        public Guid SessionId;

        [ProtoMember(5)]
        public Vector3 Position;

        [ProtoMember(6)]
        public Vector3 Velocity;

        [ProtoMember(7)]
        public Vector3 Center;

        [ProtoMember(8)]
        public Vector3 Size;

        [ProtoMember(9)]
        public Vector3 AtAxis;

        [ProtoMember(10)]
        public Vector3 LeftAxis;

        [ProtoMember(11)]
        public Vector3 UpAxis;


        [ProtoMember(12)]
        public float Far;
        
        [ProtoMember(13)]
        public float Aspect;
        
        [ProtoMember(14)]
        public byte[] Throttles;


        [ProtoMember(15)]
        public uint LocomotionState;

        [ProtoMember(16)]
        public Quaternion HeadRotation;

        [ProtoMember(17)]
        public Quaternion BodyRotation;

        [ProtoMember(18)]
        public uint ControlFlags;

        [ProtoMember(19)]
        public float EnergyLevel;

        [ProtoMember(20)]
        public Byte GodLevel;

        [ProtoMember(21)]
        public bool AlwaysRun;

        [ProtoMember(22)]
        public Guid PreyAgent;

        [ProtoMember(23)]
        public byte AgentAccess;


        [ProtoMember(24)]
        public Guid ActiveGroupID;

        [ProtoMember(25)]
        public PackedGroupMembership[] Groups;


        [ProtoMember(26)]
        public PackedAnimation[] Anims;


        [ProtoMember(27)]
        public string CallbackURI;


        [ProtoMember(28)]
        public Guid SatOnGroup;

        [ProtoMember(29)]
        public Guid SatOnPrim;

        [ProtoMember(30)]
        public Vector3 SatOnPrimOffset;

        [ProtoMember(31)]
        public PackedAppearance Appearance;

        [ProtoMember(32)]
        public List<byte[]> SerializedAttachments;

        [ProtoMember(33)]
        public int LocomotionFlags;

        [ProtoMember(34)]
        public List<RemotePresenceInfo> RemoteAgents;

        [ProtoMember(35)]
        public OpenMetaverse.Vector3 ConstantForces;

        [ProtoMember(36)]
        public bool ConstantForcesAreLocal;

        [ProtoMember(37)]
        public ulong PresenceFlags;

<<<<<<< HEAD
=======
        [ProtoMember(38)]
        public bool AvatarAsAPrim;

>>>>>>> 2da9b423
        static AgentPutMessage()
        {
            ProtoBuf.Serializer.PrepareSerializer<AgentPutMessage>();
        }

        internal static AgentPutMessage FromAgentData(AgentData data)
        {
            AgentPutMessage message = new AgentPutMessage
            {
                ActiveGroupID = data.ActiveGroupID.Guid,
                AgentAccess = data.AgentAccess,
                AgentId = data.AgentID.Guid,
                AlwaysRun = data.AlwaysRun,
                Anims = PackedAnimation.FromAnimations(data.Anims),
                Appearance = PackedAppearance.FromAppearance(data.Appearance),
                Aspect = data.Aspect,
                AtAxis = data.AtAxis,
                BodyRotation = data.BodyRotation,
                CallbackURI = data.CallbackURI,
                Center = data.Center,
                CircuitCode = data.CircuitCode,
                ControlFlags = data.ControlFlags, 
                EnergyLevel = data.EnergyLevel,
                Far = data.Far,
                GodLevel = data.GodLevel,
                Groups = PackedGroupMembership.FromGroups(data.Groups),
                HeadRotation = data.HeadRotation,
                LeftAxis = data.LeftAxis,
                LocomotionState = data.LocomotionState,
                LocomotionFlags = (int)data.LocomotionFlags,
                Position = data.Position,
                PreyAgent = data.PreyAgent.Guid,
                RegionHandle = data.RegionHandle,
                SatOnGroup = data.SatOnGroup.Guid,
                SatOnPrim = data.SatOnPrim.Guid,
                SatOnPrimOffset = data.SatOnPrimOffset,
                SerializedAttachments = data.SerializedAttachments,
                SessionId = data.SessionID.Guid,
                Size = data.Size,
                Throttles = data.Throttles,
                UpAxis = data.UpAxis,
                Velocity = data.Velocity,
                RemoteAgents = data.RemoteAgents,
                ConstantForces = data.ConstantForces,
                ConstantForcesAreLocal = data.ConstantForcesAreLocal,
<<<<<<< HEAD
                PresenceFlags = data.PresenceFlags
=======
                PresenceFlags = data.PresenceFlags,
                AvatarAsAPrim = data.AvatarAsAPrim
>>>>>>> 2da9b423
            };

            return message;
        }

        public AgentData ToAgentData()
        {
            UUID agentId = new UUID(this.AgentId);

            AgentData agentData = new AgentData
            {
                ActiveGroupID = new UUID(this.ActiveGroupID),
                AgentAccess = this.AgentAccess,
                AgentID = agentId,
                AlwaysRun = this.AlwaysRun,
                Anims = PackedAnimation.ToAnimations(this.Anims),
                Appearance = this.Appearance.ToAppearance(agentId),
                Aspect = this.Aspect,
                AtAxis = this.AtAxis,
                BodyRotation = this.BodyRotation,
                CallbackURI = this.CallbackURI,
                Center = this.Center,
                ChangedGrid = false,
                CircuitCode = this.CircuitCode,
                ControlFlags = this.ControlFlags,
                EnergyLevel = this.EnergyLevel,
                Far = this.Far,
                GodLevel = this.GodLevel,
                Groups = PackedGroupMembership.ToGroups(this.Groups),
                HeadRotation = this.HeadRotation,
                LeftAxis = this.LeftAxis,
                LocomotionState = this.LocomotionState,
                LocomotionFlags = (AgentLocomotionFlags)this.LocomotionFlags,
                Position = this.Position,
                PreyAgent = new UUID(this.PreyAgent),
                RegionHandle = this.RegionHandle,
                SatOnGroup = new UUID(this.SatOnGroup),
                SatOnPrim = new UUID(this.SatOnPrim),
                SatOnPrimOffset = this.SatOnPrimOffset,
                SerializedAttachments = this.SerializedAttachments,
                SessionID = new UUID(this.SessionId),
                Size = this.Size,
                Throttles = this.Throttles,
                UpAxis = this.UpAxis,
                Velocity = this.Velocity,
                RemoteAgents = this.RemoteAgents,
                ConstantForces = this.ConstantForces,
                ConstantForcesAreLocal = this.ConstantForcesAreLocal,
<<<<<<< HEAD
                PresenceFlags = this.PresenceFlags
=======
                PresenceFlags = this.PresenceFlags,
                AvatarAsAPrim = this.AvatarAsAPrim
>>>>>>> 2da9b423
            };

            return agentData;
        }
    }
}<|MERGE_RESOLUTION|>--- conflicted
+++ resolved
@@ -162,12 +162,9 @@
         [ProtoMember(37)]
         public ulong PresenceFlags;
 
-<<<<<<< HEAD
-=======
         [ProtoMember(38)]
         public bool AvatarAsAPrim;
 
->>>>>>> 2da9b423
         static AgentPutMessage()
         {
             ProtoBuf.Serializer.PrepareSerializer<AgentPutMessage>();
@@ -213,12 +210,8 @@
                 RemoteAgents = data.RemoteAgents,
                 ConstantForces = data.ConstantForces,
                 ConstantForcesAreLocal = data.ConstantForcesAreLocal,
-<<<<<<< HEAD
-                PresenceFlags = data.PresenceFlags
-=======
                 PresenceFlags = data.PresenceFlags,
                 AvatarAsAPrim = data.AvatarAsAPrim
->>>>>>> 2da9b423
             };
 
             return message;
@@ -267,12 +260,8 @@
                 RemoteAgents = this.RemoteAgents,
                 ConstantForces = this.ConstantForces,
                 ConstantForcesAreLocal = this.ConstantForcesAreLocal,
-<<<<<<< HEAD
-                PresenceFlags = this.PresenceFlags
-=======
                 PresenceFlags = this.PresenceFlags,
                 AvatarAsAPrim = this.AvatarAsAPrim
->>>>>>> 2da9b423
             };
 
             return agentData;
