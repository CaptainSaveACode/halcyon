--- conflicted
+++ resolved
@@ -47,15 +47,12 @@
         public uint HttpPort = ConfigSettings.DefaultUserServerHttpPort;
         public bool HttpSSL = ConfigSettings.DefaultUserServerHttpSSL;
         public uint DefaultUserLevel = 0;
-<<<<<<< HEAD
+
         public string LibraryName = String.Empty;
         public string LibraryXmlfile = String.Empty;
         public string CurrencySymbol = String.Empty;
-=======
-        public string LibraryXmlfile = string.Empty;
         public string SSLPrivateCertFile = string.Empty;
         public string SSLPublicCertFile = ConfigSettings.DefaultSSLPublicCertFile;
->>>>>>> 46e2a37e
 
         private Uri m_inventoryUrl;
 
@@ -165,15 +162,15 @@
             m_configMember.addConfigurationOption("default_loginLevel", ConfigurationOption.ConfigurationTypes.TYPE_UINT32,
                                                 "Minimum Level a user should have to login [0 default]", "0", false);
 
-<<<<<<< HEAD
+
             m_configMember.addConfigurationOption("currency_symbol", ConfigurationOption.ConfigurationTypes.TYPE_STRING,
                                                 "The currency symbol string to show in the viewer in place of L$", String.Empty, true);
-=======
+
             m_configMember.addConfigurationOption("ssl_private_certificate", ConfigurationOption.ConfigurationTypes.TYPE_STRING,
                                                   "Path to private key certificate", string.Empty, true);
             m_configMember.addConfigurationOption("ssl_public_certificate", ConfigurationOption.ConfigurationTypes.TYPE_STRING,
                                                   $"Path to public key certificate [{ConfigSettings.DefaultSSLPublicCertFile}]", ConfigSettings.DefaultSSLPublicCertFile, true);
->>>>>>> 46e2a37e
+
         }
 
         public bool handleIncomingConfiguration(string configuration_key, object configuration_result)
@@ -234,16 +231,14 @@
                 case "profile_server_uri":
                     ProfileServerURI = (string)configuration_result;
                     break;
-<<<<<<< HEAD
                 case "currency_symbol":
                     CurrencySymbol = (string)configuration_result;
-=======
+                    break;
                 case "ssl_private_certificate":
                     SSLPrivateCertFile = (string)configuration_result;
                     break;
                 case "ssl_public_certificate":
                     SSLPublicCertFile = (string)configuration_result;
->>>>>>> 46e2a37e
                     break;
             }
 
