/*
 * Copyright (c) InWorldz Halcyon Developers
 * Copyright (c) Contributors, http://opensimulator.org/
 *
 * Redistribution and use in source and binary forms, with or without
 * modification, are permitted provided that the following conditions are met:
 *     * Redistributions of source code must retain the above copyright
 *       notice, this list of conditions and the following disclaimer.
 *     * Redistributions in binary form must reproduce the above copyright
 *       notice, this list of conditions and the following disclaimer in the
 *       documentation and/or other materials provided with the distribution.
 *     * Neither the name of the OpenSimulator Project nor the
 *       names of its contributors may be used to endorse or promote products
 *       derived from this software without specific prior written permission.
 *
 * THIS SOFTWARE IS PROVIDED BY THE DEVELOPERS ``AS IS'' AND ANY
 * EXPRESS OR IMPLIED WARRANTIES, INCLUDING, BUT NOT LIMITED TO, THE IMPLIED
 * WARRANTIES OF MERCHANTABILITY AND FITNESS FOR A PARTICULAR PURPOSE ARE
 * DISCLAIMED. IN NO EVENT SHALL THE CONTRIBUTORS BE LIABLE FOR ANY
 * DIRECT, INDIRECT, INCIDENTAL, SPECIAL, EXEMPLARY, OR CONSEQUENTIAL DAMAGES
 * (INCLUDING, BUT NOT LIMITED TO, PROCUREMENT OF SUBSTITUTE GOODS OR SERVICES;
 * LOSS OF USE, DATA, OR PROFITS; OR BUSINESS INTERRUPTION) HOWEVER CAUSED AND
 * ON ANY THEORY OF LIABILITY, WHETHER IN CONTRACT, STRICT LIABILITY, OR TORT
 * (INCLUDING NEGLIGENCE OR OTHERWISE) ARISING IN ANY WAY OUT OF THE USE OF THIS
 * SOFTWARE, EVEN IF ADVISED OF THE POSSIBILITY OF SUCH DAMAGE.
 */

using System;
using System.Collections;
using System.Collections.Generic;
using System.Net;
using System.Reflection;
using System.Text.RegularExpressions;
using log4net;
using Nini.Config;
using OpenMetaverse;
using OpenSim.Framework;
using OpenSim.Framework.Communications;
using OpenSim.Framework.Communications.Cache;
using OpenSim.Framework.Communications.Capabilities;
using OpenSim.Framework.Servers.HttpServer;
using OpenSim.Region.Framework.Scenes;
using OpenSim.Region.Framework.Interfaces;

namespace OpenSim.Client.Linden
{
    public class LLStandaloneLoginModule : IRegionModule, ILoginServiceToRegionsConnector
    {
        //private static readonly ILog m_log = LogManager.GetLogger(MethodBase.GetCurrentMethod().DeclaringType);

        protected List<Scene> m_scenes = new List<Scene>();
        protected Scene m_firstScene;

        protected bool m_enabled = false; // Module is only enabled if running in standalone mode


        public bool RegionLoginsEnabled
        {
            get
            {
                if (m_firstScene != null)
                {
                    return m_firstScene.CommsManager.GridService.RegionLoginsEnabled;
                }
                else
                {
                    return false;
                }
            }
        }
       
        protected LLStandaloneLoginService m_loginService;

        #region IRegionModule Members

        public void Initialize(Scene scene, IConfigSource source)
        {
            if (m_firstScene == null)
            {
                m_firstScene = scene;

                IConfig startupConfig = source.Configs["Startup"];
                if (startupConfig != null)
                {
                    m_enabled = !startupConfig.GetBoolean("gridmode", false);
                }

                if (m_enabled)
                {
                    bool authenticate = true;
<<<<<<< HEAD
                    string welcomeMessage = "Welcome to InWorldz", mapServerURI = "", profileServerURI = "";
=======
                    string welcomeMessage = "Welcome to InWorldz", mapServerURI = String.Empty;
>>>>>>> c1bab523
                    IConfig standaloneConfig = source.Configs["StandAlone"];
                    if (standaloneConfig != null)
                    {
                        authenticate = standaloneConfig.GetBoolean("accounts_authenticate", true);
                        welcomeMessage = standaloneConfig.GetString("welcome_message");
<<<<<<< HEAD
                        mapServerURI = standaloneConfig.GetString("map_server_uri", "");
                        profileServerURI = standaloneConfig.GetString("profile_server_uri", "");
=======
                        mapServerURI = standaloneConfig.GetString("map_server_uri", String.Empty);
>>>>>>> c1bab523
                    }

                    //TODO: fix casting.
                    LibraryRootFolder rootFolder 
                        = m_firstScene.CommsManager.LibraryRoot as LibraryRootFolder;
                   
                    IHttpServer httpServer = m_firstScene.CommsManager.HttpServer;

                    //TODO: fix the casting of the user service, maybe by registering the userManagerBase with scenes, or refactoring so we just need a IUserService reference
                    m_loginService = new LLStandaloneLoginService((UserProfileManager)m_firstScene.CommsManager.UserAdminService, mapServerURI, profileServerURI, welcomeMessage, m_firstScene.CommsManager.NetworkServersInfo, authenticate, rootFolder, this);

                    httpServer.AddXmlRPCHandler("login_to_simulator", m_loginService.XmlRpcLoginMethod);

                    // New Style
                    httpServer.AddStreamHandler(new XmlRpcStreamHandler("POST", Util.XmlRpcRequestPrefix("login_to_simulator"), m_loginService.XmlRpcLoginMethod));

                    // provides the web form login
                    httpServer.AddHTTPHandler("login", m_loginService.ProcessHTMLLogin);
                }
            }

            if (m_enabled)
            {
                AddScene(scene);
            }
        }

        public void PostInitialize()
        {

        }

        public void Close()
        {

        }

        public string Name
        {
            get { return "LLStandaloneLoginModule"; }
        }

        public bool IsSharedModule
        {
            get { return true; }
        }

        #endregion

        protected void AddScene(Scene scene)
        {
            lock (m_scenes)
            {
                if (!m_scenes.Contains(scene))
                {
                    m_scenes.Add(scene);
                }
            }
        }

        public bool NewUserConnection(ulong regionHandle, AgentCircuitData agent, bool firstLogin, out string reason)
        {
            Scene scene;
            if (TryGetRegion(regionHandle, out scene))
            {
                if (firstLogin)
                {
                    return scene.NewUserLogin(agent, out reason);
                }
                else
                {
                    return scene.NewUserConnection(agent, out reason);
                }
            }
            reason = "Region not found.";
            return false;
        }

        public void LogOffUserFromGrid(ulong regionHandle, UUID AvatarID, UUID RegionSecret, string message)
        {
            Scene scene;
            if (TryGetRegion(regionHandle, out scene))
            {
                 scene.HandleLogOffUserFromGrid(AvatarID, RegionSecret, message);
            }
        }

        public RegionInfo RequestNeighbourInfo(ulong regionhandle)
        {
            Scene scene;
            if (TryGetRegion(regionhandle, out scene))
            {
                return scene.RegionInfo;
            }
            return null;
        }

        public RegionInfo RequestClosestRegion(string region)
        {
            Scene scene;
            if (TryGetRegion(region, out scene))
            {
                return scene.RegionInfo;
            }
            return null;
        }

        public RegionInfo RequestNeighbourInfo(UUID regionID)
        {
            Scene scene;
            if (TryGetRegion(regionID, out scene))
            {
                return scene.RegionInfo;
            }
            return null;
        }

        protected bool TryGetRegion(ulong regionHandle, out Scene scene)
        {
            lock (m_scenes)
            {
                foreach (Scene nextScene in m_scenes)
                {
                    if (nextScene.RegionInfo.RegionHandle == regionHandle)
                    {
                        scene = nextScene;
                        return true;
                    }
                }
            }

            scene = null;
            return false;
        }

        protected bool TryGetRegion(UUID regionID, out Scene scene)
        {
            lock (m_scenes)
            {
                foreach (Scene nextScene in m_scenes)
                {
                    if (nextScene.RegionInfo.RegionID == regionID)
                    {
                        scene = nextScene;
                        return true;
                    }
                }
            }

            scene = null;
            return false;
        }

        protected bool TryGetRegion(string regionName, out Scene scene)
        {
            lock (m_scenes)
            {
                foreach (Scene nextScene in m_scenes)
                {
                    if (nextScene.RegionInfo.RegionName == regionName)
                    {
                        scene = nextScene;
                        return true;
                    }
                }
            }

            scene = null;
            return false;
        }
    }
}<|MERGE_RESOLUTION|>--- conflicted
+++ resolved
@@ -88,22 +88,14 @@
                 if (m_enabled)
                 {
                     bool authenticate = true;
-<<<<<<< HEAD
-                    string welcomeMessage = "Welcome to InWorldz", mapServerURI = "", profileServerURI = "";
-=======
-                    string welcomeMessage = "Welcome to InWorldz", mapServerURI = String.Empty;
->>>>>>> c1bab523
+                    string welcomeMessage = "Welcome to InWorldz", mapServerURI = String.Empty, profileServerURI = String.Empty;
                     IConfig standaloneConfig = source.Configs["StandAlone"];
                     if (standaloneConfig != null)
                     {
                         authenticate = standaloneConfig.GetBoolean("accounts_authenticate", true);
                         welcomeMessage = standaloneConfig.GetString("welcome_message");
-<<<<<<< HEAD
-                        mapServerURI = standaloneConfig.GetString("map_server_uri", "");
-                        profileServerURI = standaloneConfig.GetString("profile_server_uri", "");
-=======
                         mapServerURI = standaloneConfig.GetString("map_server_uri", String.Empty);
->>>>>>> c1bab523
+                        profileServerURI = standaloneConfig.GetString("profile_server_uri", String.Empty);
                     }
 
                     //TODO: fix casting.
